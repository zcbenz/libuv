--- conflicted
+++ resolved
@@ -206,9 +206,6 @@
   count = 48; /* Benchmarks suggest this gives the best throughput. */
 
   for (;;) {
-<<<<<<< HEAD
-    if (!no_epoll_wait) {
-=======
     if (no_epoll_wait || pset != NULL) {
       nfds = uv__epoll_pwait(loop->backend_fd,
                              events,
@@ -216,7 +213,6 @@
                              timeout,
                              pset);
     } else {
->>>>>>> 9da5fd44
       nfds = uv__epoll_wait(loop->backend_fd,
                             events,
                             ARRAY_SIZE(events),
@@ -225,15 +221,6 @@
         no_epoll_wait = 1;
         continue;
       }
-<<<<<<< HEAD
-    } else {
-      nfds = uv__epoll_pwait(loop->backend_fd,
-                             events,
-                             ARRAY_SIZE(events),
-                             timeout,
-                             NULL);
-=======
->>>>>>> 9da5fd44
     }
 
     /* Update loop->time unconditionally. It's tempting to skip the update when
