/* Copyright Joyent, Inc. and other Node contributors. All rights reserved.
 *
 * Permission is hereby granted, free of charge, to any person obtaining a copy
 * of this software and associated documentation files (the "Software"), to
 * deal in the Software without restriction, including without limitation the
 * rights to use, copy, modify, merge, publish, distribute, sublicense, and/or
 * sell copies of the Software, and to permit persons to whom the Software is
 * furnished to do so, subject to the following conditions:
 *
 * The above copyright notice and this permission notice shall be included in
 * all copies or substantial portions of the Software.
 *
 * THE SOFTWARE IS PROVIDED "AS IS", WITHOUT WARRANTY OF ANY KIND, EXPRESS OR
 * IMPLIED, INCLUDING BUT NOT LIMITED TO THE WARRANTIES OF MERCHANTABILITY,
 * FITNESS FOR A PARTICULAR PURPOSE AND NONINFRINGEMENT. IN NO EVENT SHALL THE
 * AUTHORS OR COPYRIGHT HOLDERS BE LIABLE FOR ANY CLAIM, DAMAGES OR OTHER
 * LIABILITY, WHETHER IN AN ACTION OF CONTRACT, TORT OR OTHERWISE, ARISING
 * FROM, OUT OF OR IN CONNECTION WITH THE SOFTWARE OR THE USE OR OTHER DEALINGS
 * IN THE SOFTWARE.
 */

#include "uv.h"
#include "internal.h"

#include <assert.h>
#include <errno.h>
#include <string.h>
#include <sys/un.h>
#include <unistd.h>
#include <stdlib.h>


int uv_pipe_init(uv_loop_t* loop, uv_pipe_t* handle, int ipc) {
  uv__stream_init(loop, (uv_stream_t*)handle, UV_NAMED_PIPE);
  handle->shutdown_req = NULL;
  handle->connect_req = NULL;
  handle->pipe_fname = NULL;
  handle->ipc = ipc;
  return 0;
}


int uv_pipe_bind(uv_pipe_t* handle, const char* name) {
  struct sockaddr_un saddr;
  const char* pipe_fname;
  int sockfd;
  int err;
  size_t name_len;

  pipe_fname = NULL;
<<<<<<< HEAD
  sockfd = -1;
  name_len = strlen(name);

  if (name_len > sizeof(saddr.sun_path) - 1)
    return -ENAMETOOLONG;
=======
>>>>>>> d63030b0

  /* Already bound? */
  if (uv__stream_fd(handle) >= 0)
    return -EINVAL;

  /* Make a copy of the file name, it outlives this function's scope. */
  pipe_fname = uv__strdup(name);
  if (pipe_fname == NULL)
    return -ENOMEM;

  /* We've got a copy, don't touch the original any more. */
  name = NULL;

  err = uv__socket(AF_UNIX, SOCK_STREAM, 0);
  if (err < 0)
    goto err_socket;
  sockfd = err;

  memset(&saddr, 0, sizeof saddr);
  memcpy(saddr.sun_path, pipe_fname, name_len);
  saddr.sun_family = AF_UNIX;

  if (bind(sockfd, (struct sockaddr*)&saddr, sizeof saddr)) {
    err = -errno;
    /* Convert ENOENT to EACCES for compatibility with Windows. */
    if (err == -ENOENT)
      err = -EACCES;

    uv__close(sockfd);
    goto err_socket;
  }

  /* Success. */
  handle->flags |= UV_HANDLE_BOUND;
  handle->pipe_fname = pipe_fname; /* Is a strdup'ed copy. */
  handle->io_watcher.fd = sockfd;
  return 0;

err_socket:
  uv__free((void*)pipe_fname);
  return err;
}


int uv_pipe_listen(uv_pipe_t* handle, int backlog, uv_connection_cb cb) {
  if (uv__stream_fd(handle) == -1)
    return -EINVAL;

#if defined(__MVS__)
  /* On zOS, backlog=0 has undefined behaviour */
  if (backlog == 0)
    backlog = 1;
  else if (backlog < 0)
    backlog = SOMAXCONN;
#endif

  if (listen(uv__stream_fd(handle), backlog))
    return -errno;

  handle->connection_cb = cb;
  handle->io_watcher.cb = uv__server_io;
  uv__io_start(handle->loop, &handle->io_watcher, POLLIN);
  return 0;
}


void uv__pipe_close(uv_pipe_t* handle) {
  if (handle->pipe_fname) {
    /*
     * Unlink the file system entity before closing the file descriptor.
     * Doing it the other way around introduces a race where our process
     * unlinks a socket with the same name that's just been created by
     * another thread or process.
     */
    unlink(handle->pipe_fname);
    uv__free((void*)handle->pipe_fname);
    handle->pipe_fname = NULL;
  }

  uv__stream_close((uv_stream_t*)handle);
}


int uv_pipe_open(uv_pipe_t* handle, uv_os_fd_t fd) {
  int err;

  err = uv__nonblock(fd, 1);
  if (err)
    return err;

#if defined(__APPLE__)
  err = uv__stream_try_select((uv_stream_t*) handle, &fd);
  if (err)
    return err;
#endif /* defined(__APPLE__) */

  return uv__stream_open((uv_stream_t*)handle,
                         fd,
                         UV_STREAM_READABLE | UV_STREAM_WRITABLE);
}


void uv_pipe_connect(uv_connect_t* req,
                    uv_pipe_t* handle,
                    const char* name,
                    uv_connect_cb cb) {
  struct sockaddr_un saddr;
  int new_sock;
  int err;
  int r;
  size_t name_len;

  name_len = strlen(name);
  
  if (name_len > sizeof(saddr.sun_path) - 1) {
    err = -ENAMETOOLONG;
    goto out;
  }

  new_sock = (uv__stream_fd(handle) == -1);

  if (new_sock) {
    err = uv__socket(AF_UNIX, SOCK_STREAM, 0);
    if (err < 0)
      goto out;
    handle->io_watcher.fd = err;
  }

  memset(&saddr, 0, sizeof saddr);
  memcpy(saddr.sun_path, name, name_len);
  saddr.sun_family = AF_UNIX;

  do {
    r = connect(uv__stream_fd(handle),
                (struct sockaddr*)&saddr, sizeof saddr);
  }
  while (r == -1 && errno == EINTR);

  if (r == -1 && errno != EINPROGRESS) {
    err = -errno;
#if defined(__CYGWIN__) || defined(__MSYS__)
    /* EBADF is supposed to mean that the socket fd is bad, but
       Cygwin reports EBADF instead of ENOTSOCK when the file is
       not a socket.  We do not expect to see a bad fd here
       (e.g. due to new_sock), so translate the error.  */
    if (err == -EBADF)
      err = -ENOTSOCK;
#endif
    goto out;
  }

  err = 0;
  if (new_sock) {
    err = uv__stream_open((uv_stream_t*)handle,
                          uv__stream_fd(handle),
                          UV_STREAM_READABLE | UV_STREAM_WRITABLE);
  }

  if (err == 0)
    uv__io_start(handle->loop, &handle->io_watcher, POLLIN | POLLOUT);

out:
  handle->delayed_error = err;
  handle->connect_req = req;

  uv__req_init(handle->loop, req, UV_CONNECT);
  req->handle = (uv_stream_t*)handle;
  req->cb = cb;
  QUEUE_INIT(&req->queue);

  /* Force callback to run on next tick in case of error. */
  if (err)
    uv__io_feed(handle->loop, &handle->io_watcher);

}


typedef int (*uv__peersockfunc)(int, struct sockaddr*, socklen_t*);


static int uv__pipe_getsockpeername(const uv_pipe_t* handle,
                                    uv__peersockfunc func,
                                    char* buffer,
                                    size_t* size) {
  struct sockaddr_un sa;
  socklen_t addrlen;
  int err;

  addrlen = sizeof(sa);
  memset(&sa, 0, addrlen);
  err = func(uv__stream_fd(handle), (struct sockaddr*) &sa, &addrlen);
  if (err < 0) {
    *size = 0;
    return -errno;
  }

#if defined(__linux__)
  if (sa.sun_path[0] == 0)
    /* Linux abstract namespace */
    addrlen -= offsetof(struct sockaddr_un, sun_path);
  else
#endif
    addrlen = strlen(sa.sun_path);


  if (addrlen >= *size) {
    *size = addrlen + 1;
    return UV_ENOBUFS;
  }

  memcpy(buffer, sa.sun_path, addrlen);
  *size = addrlen;

  /* only null-terminate if it's not an abstract socket */
  if (buffer[0] != '\0')
    buffer[addrlen] = '\0';

  return 0;
}


int uv_pipe_getsockname(const uv_pipe_t* handle, char* buffer, size_t* size) {
  return uv__pipe_getsockpeername(handle, getsockname, buffer, size);
}


int uv_pipe_getpeername(const uv_pipe_t* handle, char* buffer, size_t* size) {
  return uv__pipe_getsockpeername(handle, getpeername, buffer, size);
}


void uv_pipe_pending_instances(uv_pipe_t* handle, int count) {
}


int uv_pipe_pending_count(uv_pipe_t* handle) {
  uv__stream_queued_fds_t* queued_fds;

  if (!handle->ipc)
    return 0;

  if (handle->accepted_fd == -1)
    return 0;

  if (handle->queued_fds == NULL)
    return 1;

  queued_fds = handle->queued_fds;
  return queued_fds->offset + 1;
}


uv_handle_type uv_pipe_pending_type(uv_pipe_t* handle) {
  if (!handle->ipc)
    return UV_UNKNOWN_HANDLE;

  if (handle->accepted_fd == -1)
    return UV_UNKNOWN_HANDLE;
  else
    return uv__handle_type(handle->accepted_fd);
}<|MERGE_RESOLUTION|>--- conflicted
+++ resolved
@@ -48,14 +48,11 @@
   size_t name_len;
 
   pipe_fname = NULL;
-<<<<<<< HEAD
   sockfd = -1;
   name_len = strlen(name);
 
   if (name_len > sizeof(saddr.sun_path) - 1)
     return -ENAMETOOLONG;
-=======
->>>>>>> d63030b0
 
   /* Already bound? */
   if (uv__stream_fd(handle) >= 0)
