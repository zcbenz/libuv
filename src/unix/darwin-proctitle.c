/* Copyright Joyent, Inc. and other Node contributors. All rights reserved.
 * Permission is hereby granted, free of charge, to any person obtaining a copy
 * of this software and associated documentation files (the "Software"), to
 * deal in the Software without restriction, including without limitation the
 * rights to use, copy, modify, merge, publish, distribute, sublicense, and/or
 * sell copies of the Software, and to permit persons to whom the Software is
 * furnished to do so, subject to the following conditions:
 *
 * The above copyright notice and this permission notice shall be included in
 * all copies or substantial portions of the Software.
 *
 * THE SOFTWARE IS PROVIDED "AS IS", WITHOUT WARRANTY OF ANY KIND, EXPRESS OR
 * IMPLIED, INCLUDING BUT NOT LIMITED TO THE WARRANTIES OF MERCHANTABILITY,
 * FITNESS FOR A PARTICULAR PURPOSE AND NONINFRINGEMENT. IN NO EVENT SHALL THE
 * AUTHORS OR COPYRIGHT HOLDERS BE LIABLE FOR ANY CLAIM, DAMAGES OR OTHER
 * LIABILITY, WHETHER IN AN ACTION OF CONTRACT, TORT OR OTHERWISE, ARISING
 * FROM, OUT OF OR IN CONNECTION WITH THE SOFTWARE OR THE USE OR OTHER DEALINGS
 * IN THE SOFTWARE.
 */

#include "uv.h"
#include "internal.h"

#include <dlfcn.h>
#include <errno.h>
#include <stdlib.h>
#include <string.h>
#include <pthread.h>

#include <TargetConditionals.h>

#if !TARGET_OS_IPHONE
# include <CoreFoundation/CoreFoundation.h>
# include <ApplicationServices/ApplicationServices.h>
#endif

#define S(s) pCFStringCreateWithCString(NULL, (s), kCFStringEncodingUTF8)


#if !TARGET_OS_IPHONE
static CFStringRef (*pCFStringCreateWithCString)(CFAllocatorRef,
                                                 const char*,
                                                 CFStringEncoding);
static CFBundleRef (*pCFBundleGetBundleWithIdentifier)(CFStringRef);
static void *(*pCFBundleGetDataPointerForName)(CFBundleRef, CFStringRef);
static void *(*pCFBundleGetFunctionPointerForName)(CFBundleRef, CFStringRef);
static CFTypeRef (*pLSGetCurrentApplicationASN)(void);
static OSStatus (*pLSSetApplicationInformationItem)(int,
                                                    CFTypeRef,
                                                    CFStringRef,
                                                    CFStringRef,
                                                    CFDictionaryRef*);
static void* application_services_handle;
static void* core_foundation_handle;
static CFBundleRef launch_services_bundle;
static CFStringRef* display_name_key;
static CFDictionaryRef (*pCFBundleGetInfoDictionary)(CFBundleRef);
static CFBundleRef (*pCFBundleGetMainBundle)(void);
static CFBundleRef hi_services_bundle;
static OSStatus (*pSetApplicationIsDaemon)(int);
static CFDictionaryRef (*pLSApplicationCheckIn)(int, CFDictionaryRef);
static void (*pLSSetApplicationLaunchServicesServerConnectionStatus)(uint64_t,
                                                                     void*);


UV_DESTRUCTOR(static void uv__set_process_title_platform_fini(void)) {
  if (core_foundation_handle != NULL) {
    dlclose(core_foundation_handle);
    core_foundation_handle = NULL;
  }

  if (application_services_handle != NULL) {
    dlclose(application_services_handle);
    application_services_handle = NULL;
  }
}
#endif  /* !TARGET_OS_IPHONE */


void uv__set_process_title_platform_init(void) {
#if !TARGET_OS_IPHONE
  application_services_handle = dlopen("/System/Library/Frameworks/"
                                       "ApplicationServices.framework/"
                                       "Versions/A/ApplicationServices",
                                       RTLD_LAZY | RTLD_LOCAL);
  core_foundation_handle = dlopen("/System/Library/Frameworks/"
                                  "CoreFoundation.framework/"
                                  "Versions/A/CoreFoundation",
                                  RTLD_LAZY | RTLD_LOCAL);

  if (application_services_handle == NULL || core_foundation_handle == NULL)
    goto out;

  *(void **)(&pCFStringCreateWithCString) =
      dlsym(core_foundation_handle, "CFStringCreateWithCString");
  *(void **)(&pCFBundleGetBundleWithIdentifier) =
      dlsym(core_foundation_handle, "CFBundleGetBundleWithIdentifier");
  *(void **)(&pCFBundleGetDataPointerForName) =
      dlsym(core_foundation_handle, "CFBundleGetDataPointerForName");
  *(void **)(&pCFBundleGetFunctionPointerForName) =
      dlsym(core_foundation_handle, "CFBundleGetFunctionPointerForName");

  if (pCFStringCreateWithCString == NULL ||
      pCFBundleGetBundleWithIdentifier == NULL ||
      pCFBundleGetDataPointerForName == NULL ||
      pCFBundleGetFunctionPointerForName == NULL) {
    goto out;
  }

  launch_services_bundle =
      pCFBundleGetBundleWithIdentifier(S("com.apple.LaunchServices"));

  if (launch_services_bundle == NULL)
    goto out;

  *(void **)(&pLSGetCurrentApplicationASN) =
      pCFBundleGetFunctionPointerForName(launch_services_bundle,
                                         S("_LSGetCurrentApplicationASN"));

  if (pLSGetCurrentApplicationASN == NULL)
    goto out;

  *(void **)(&pLSSetApplicationInformationItem) =
      pCFBundleGetFunctionPointerForName(launch_services_bundle,
                                         S("_LSSetApplicationInformationItem"));

  if (pLSSetApplicationInformationItem == NULL)
    goto out;

  display_name_key = pCFBundleGetDataPointerForName(launch_services_bundle,
                                                    S("_kLSDisplayNameKey"));

  if (display_name_key == NULL || *display_name_key == NULL)
    goto out;

  *(void **)(&pCFBundleGetInfoDictionary) = dlsym(core_foundation_handle,
                                     "CFBundleGetInfoDictionary");
  *(void **)(&pCFBundleGetMainBundle) = dlsym(core_foundation_handle,
                                 "CFBundleGetMainBundle");

  if (pCFBundleGetInfoDictionary == NULL || pCFBundleGetMainBundle == NULL)
    goto out;

  /* Black 10.9 magic, to remove (Not responding) mark in Activity Monitor */
  hi_services_bundle =
      pCFBundleGetBundleWithIdentifier(S("com.apple.HIServices"));

  if (hi_services_bundle == NULL)
    goto out;

  *(void **)(&pSetApplicationIsDaemon) = pCFBundleGetFunctionPointerForName(
      hi_services_bundle,
      S("SetApplicationIsDaemon"));
  *(void **)(&pLSApplicationCheckIn) = pCFBundleGetFunctionPointerForName(
      launch_services_bundle,
      S("_LSApplicationCheckIn"));
  *(void **)(&pLSSetApplicationLaunchServicesServerConnectionStatus) =
      pCFBundleGetFunctionPointerForName(
          launch_services_bundle,
          S("_LSSetApplicationLaunchServicesServerConnectionStatus"));

  if (pSetApplicationIsDaemon == NULL ||
      pLSApplicationCheckIn == NULL ||
      pLSSetApplicationLaunchServicesServerConnectionStatus == NULL) {
    goto out;
  }

  return;

out:
  uv__set_process_title_platform_fini();
#endif  /* !TARGET_OS_IPHONE */
}


void uv__set_process_title(const char* title) {
  char namebuf[64];  /* MAXTHREADNAMESIZE */
#if !TARGET_OS_IPHONE
  if (core_foundation_handle != NULL && pSetApplicationIsDaemon(1) != noErr) {
    CFTypeRef asn;
    pLSSetApplicationLaunchServicesServerConnectionStatus(0, NULL);
    pLSApplicationCheckIn(/* Magic value */ -2,
                          pCFBundleGetInfoDictionary(pCFBundleGetMainBundle()));
    asn = pLSGetCurrentApplicationASN();
    pLSSetApplicationInformationItem(/* Magic value */ -2, asn,
                                     *display_name_key, S(title), NULL);
  }
#endif  /* !TARGET_OS_IPHONE */

<<<<<<< HEAD
  strncpy(namebuf, title, sizeof(namebuf) - 1);
  namebuf[sizeof(namebuf) - 1] = '\0';
  pthread_setname_np(namebuf);
=======
  if (dynamic_pthread_setname_np != NULL) {
    char namebuf[64];  /* MAXTHREADNAMESIZE */
    uv__strscpy(namebuf, title, sizeof(namebuf));
    dynamic_pthread_setname_np(namebuf);
  }
>>>>>>> d16e6094
}<|MERGE_RESOLUTION|>--- conflicted
+++ resolved
@@ -187,15 +187,7 @@
   }
 #endif  /* !TARGET_OS_IPHONE */
 
-<<<<<<< HEAD
-  strncpy(namebuf, title, sizeof(namebuf) - 1);
+  uv__strscpy(namebuf, title, sizeof(namebuf));
   namebuf[sizeof(namebuf) - 1] = '\0';
   pthread_setname_np(namebuf);
-=======
-  if (dynamic_pthread_setname_np != NULL) {
-    char namebuf[64];  /* MAXTHREADNAMESIZE */
-    uv__strscpy(namebuf, title, sizeof(namebuf));
-    dynamic_pthread_setname_np(namebuf);
-  }
->>>>>>> d16e6094
 }