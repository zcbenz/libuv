--- conflicted
+++ resolved
@@ -404,51 +404,7 @@
 }
 
 
-<<<<<<< HEAD
-static int uv__slow_poll_set(uv_loop_t* loop, uv_poll_t* handle, int events) {
-  assert(handle->type == UV_POLL);
-  assert(!(handle->flags & UV_HANDLE_CLOSING));
-  assert((events & ~(UV_READABLE | UV_WRITABLE)) == 0);
-
-  handle->events = events;
-
-  if (handle->events != 0) {
-    uv__handle_start(handle);
-  } else {
-    uv__handle_stop(handle);
-  }
-
-  if ((handle->events &
-      ~(handle->submitted_events_1 | handle->submitted_events_2)) != 0) {
-    uv__slow_poll_submit_poll_req(handle->loop, handle);
-  }
-
-  return 0;
-}
-
-
-static int uv__slow_poll_close(uv_loop_t* loop, uv_poll_t* handle) {
-  handle->events = 0;
-  uv__handle_closing(handle);
-
-  if (handle->submitted_events_1 == 0 &&
-      handle->submitted_events_2 == 0) {
-    uv_want_endgame(loop, (uv_handle_t*) handle);
-  }
-
-  return 0;
-}
-
-
 int uv_poll_init(uv_loop_t* loop, uv_poll_t* handle,
-=======
-int uv_poll_init(uv_loop_t* loop, uv_poll_t* handle, int fd) {
-  return uv_poll_init_socket(loop, handle, (SOCKET) uv__get_osfhandle(fd));
-}
-
-
-int uv_poll_init_socket(uv_loop_t* loop, uv_poll_t* handle,
->>>>>>> e8b989ea
     uv_os_sock_t socket) {
   WSAPROTOCOL_INFOW protocol_info;
   int len;
