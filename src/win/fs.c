/* Copyright Joyent, Inc. and other Node contributors. All rights reserved.
 *
 * Permission is hereby granted, free of charge, to any person obtaining a copy
 * of this software and associated documentation files (the "Software"), to
 * deal in the Software without restriction, including without limitation the
 * rights to use, copy, modify, merge, publish, distribute, sublicense, and/or
 * sell copies of the Software, and to permit persons to whom the Software is
 * furnished to do so, subject to the following conditions:
 *
 * The above copyright notice and this permission notice shall be included in
 * all copies or substantial portions of the Software.
 *
 * THE SOFTWARE IS PROVIDED "AS IS", WITHOUT WARRANTY OF ANY KIND, EXPRESS OR
 * IMPLIED, INCLUDING BUT NOT LIMITED TO THE WARRANTIES OF MERCHANTABILITY,
 * FITNESS FOR A PARTICULAR PURPOSE AND NONINFRINGEMENT. IN NO EVENT SHALL THE
 * AUTHORS OR COPYRIGHT HOLDERS BE LIABLE FOR ANY CLAIM, DAMAGES OR OTHER
 * LIABILITY, WHETHER IN AN ACTION OF CONTRACT, TORT OR OTHERWISE, ARISING
 * FROM, OUT OF OR IN CONNECTION WITH THE SOFTWARE OR THE USE OR OTHER DEALINGS
 * IN THE SOFTWARE.
 */

#include <assert.h>
#include <stdlib.h>
#include <direct.h>
#include <errno.h>
#include <limits.h>
#include <fcntl.h> /* file constants */
#include <sys/stat.h> /* stat constants */

#include "uv.h"
#include "internal.h"
#include "req-inl.h"
#include "handle-inl.h"

#include <wincrypt.h>


#define UV_FS_FREE_PATHS         0x0002
#define UV_FS_FREE_PTR           0x0008
#define UV_FS_CLEANEDUP          0x0010

/* number of attempts to generate a unique directory name before declaring failure */
#define TMP_MAX 32767

#define INIT(subtype)                                                         \
  do {                                                                        \
    if (req == NULL)                                                          \
      return UV_EINVAL;                                                       \
    uv_fs_req_init(loop, req, subtype, cb);                                   \
  }                                                                           \
  while (0)

#define POST                                                                  \
  do {                                                                        \
    if (cb != NULL) {                                                         \
      uv__req_register(loop, req);                                            \
      uv__work_submit(loop, &req->work_req, uv__fs_work, uv__fs_done);        \
      return 0;                                                               \
    } else {                                                                  \
      uv__fs_work(&req->work_req);                                            \
      return req->result;                                                     \
    }                                                                         \
  }                                                                           \
  while (0)

#define SET_REQ_RESULT(req, result_value)                                   \
  do {                                                                      \
    req->result = (result_value);                                           \
    if (req->result == -1) {                                                \
      req->sys_errno_ = _doserrno;                                          \
      req->result = uv_translate_sys_error(req->sys_errno_);                \
    }                                                                       \
  } while (0)

#define SET_REQ_WIN32_ERROR(req, sys_errno)                                 \
  do {                                                                      \
    req->sys_errno_ = (sys_errno);                                          \
    req->result = uv_translate_sys_error(req->sys_errno_);                  \
  } while (0)

#define SET_REQ_UV_ERROR(req, uv_errno, sys_errno)                          \
  do {                                                                      \
    req->result = (uv_errno);                                               \
    req->sys_errno_ = (sys_errno);                                          \
  } while (0)

#define VERIFY_HANDLE(hFile, req)                                           \
  if (hFile == UV_STDIN_FD ||                                               \
      hFile == UV_STDOUT_FD ||                                              \
      hFile == UV_STDERR_FD)                                                \
    hFile = GetStdHandle((DWORD)(uintptr_t) hFile);                         \
  if (hFile == NULL || hFile == INVALID_HANDLE_VALUE) {                     \
    req->result = UV_EBADF;                                                 \
    req->sys_errno_ = ERROR_INVALID_HANDLE;                                 \
    return;                                                                 \
  }

#define FILETIME_TO_UINT(filetime)                                          \
   (*((uint64_t*) &(filetime)) - 116444736000000000ULL)

#define FILETIME_TO_TIME_T(filetime)                                        \
   (FILETIME_TO_UINT(filetime) / 10000000ULL)

#define FILETIME_TO_TIME_NS(filetime, secs)                                 \
   ((FILETIME_TO_UINT(filetime) - (secs * 10000000ULL)) * 100)

#define FILETIME_TO_TIMESPEC(ts, filetime)                                  \
   do {                                                                     \
     (ts).tv_sec = (long) FILETIME_TO_TIME_T(filetime);                     \
     (ts).tv_nsec = (long) FILETIME_TO_TIME_NS(filetime, (ts).tv_sec);      \
   } while(0)

#define TIME_T_TO_FILETIME(time, filetime_ptr)                              \
  do {                                                                      \
    uint64_t bigtime = ((uint64_t) ((time) * 10000000ULL)) +                \
                                  116444736000000000ULL;                    \
    (filetime_ptr)->dwLowDateTime = bigtime & 0xFFFFFFFF;                   \
    (filetime_ptr)->dwHighDateTime = bigtime >> 32;                         \
  } while(0)

#define IS_SLASH(c) ((c) == L'\\' || (c) == L'/')
#define IS_LETTER(c) (((c) >= L'a' && (c) <= L'z') || \
  ((c) >= L'A' && (c) <= L'Z'))

const WCHAR JUNCTION_PREFIX[] = L"\\??\\";
const WCHAR JUNCTION_PREFIX_LEN = 4;

const WCHAR LONG_PATH_PREFIX[] = L"\\\\?\\";
const WCHAR LONG_PATH_PREFIX_LEN = 4;

const WCHAR UNC_PATH_PREFIX[] = L"\\\\?\\UNC\\";
const WCHAR UNC_PATH_PREFIX_LEN = 8;

static int uv__file_symlink_usermode_flag = SYMBOLIC_LINK_FLAG_ALLOW_UNPRIVILEGED_CREATE;

INLINE static int fs__capture_path(uv_fs_t* req, const char* path,
    const char* new_path, const int copy_path) {
  char* buf;
  char* pos;
  ssize_t buf_sz = 0, path_len = 0, pathw_len = 0, new_pathw_len = 0;

  /* new_path can only be set if path is also set. */
  assert(new_path == NULL || path != NULL);

  if (path != NULL) {
    pathw_len = MultiByteToWideChar(CP_UTF8,
                                    0,
                                    path,
                                    -1,
                                    NULL,
                                    0);
    if (pathw_len == 0) {
      return GetLastError();
    }

    buf_sz += pathw_len * sizeof(WCHAR);
  }

  if (path != NULL && copy_path) {
    path_len = 1 + strlen(path);
    buf_sz += path_len;
  }

  if (new_path != NULL) {
    new_pathw_len = MultiByteToWideChar(CP_UTF8,
                                        0,
                                        new_path,
                                        -1,
                                        NULL,
                                        0);
    if (new_pathw_len == 0) {
      return GetLastError();
    }

    buf_sz += new_pathw_len * sizeof(WCHAR);
  }


  if (buf_sz == 0) {
    req->file.pathw = NULL;
    req->fs.info.new_pathw = NULL;
    req->path = NULL;
    return 0;
  }

  buf = (char*) uv__malloc(buf_sz);
  if (buf == NULL) {
    return ERROR_OUTOFMEMORY;
  }

  pos = buf;

  if (path != NULL) {
    DWORD r = MultiByteToWideChar(CP_UTF8,
                                  0,
                                  path,
                                  -1,
                                  (WCHAR*) pos,
                                  pathw_len);
    assert(r == (DWORD) pathw_len);
    req->file.pathw = (WCHAR*) pos;
    pos += r * sizeof(WCHAR);
  } else {
    req->file.pathw = NULL;
  }

  if (new_path != NULL) {
    DWORD r = MultiByteToWideChar(CP_UTF8,
                                  0,
                                  new_path,
                                  -1,
                                  (WCHAR*) pos,
                                  new_pathw_len);
    assert(r == (DWORD) new_pathw_len);
    req->fs.info.new_pathw = (WCHAR*) pos;
    pos += r * sizeof(WCHAR);
  } else {
    req->fs.info.new_pathw = NULL;
  }

  req->path = path;
  if (path != NULL && copy_path) {
    memcpy(pos, path, path_len);
    assert(path_len == buf_sz - (pos - buf));
    req->path = pos;
  }

  req->flags |= UV_FS_FREE_PATHS;

  return 0;
}



INLINE static void uv_fs_req_init(uv_loop_t* loop, uv_fs_t* req,
    uv_fs_type fs_type, const uv_fs_cb cb) {
  uv__once_init();
  UV_REQ_INIT(req, UV_FS);
  req->loop = loop;
  req->flags = 0;
  req->fs_type = fs_type;
  req->result = 0;
  req->ptr = NULL;
  req->path = NULL;
  req->cb = cb;
  req->fs.info.bufs = NULL;
  memset(&req->fs, 0, sizeof(req->fs));
}


static int fs__wide_to_utf8(WCHAR* w_source_ptr,
                               DWORD w_source_len,
                               char** target_ptr,
                               uint64_t* target_len_ptr) {
  int r;
  int target_len;
  char* target;
  target_len = WideCharToMultiByte(CP_UTF8,
                                   0,
                                   w_source_ptr,
                                   w_source_len,
                                   NULL,
                                   0,
                                   NULL,
                                   NULL);

  if (target_len == 0) {
    return -1;
  }

  if (target_len_ptr != NULL) {
    *target_len_ptr = target_len;
  }

  if (target_ptr == NULL) {
    return 0;
  }

  target = uv__malloc(target_len + 1);
  if (target == NULL) {
    SetLastError(ERROR_OUTOFMEMORY);
    return -1;
  }

  r = WideCharToMultiByte(CP_UTF8,
                          0,
                          w_source_ptr,
                          w_source_len,
                          target,
                          target_len,
                          NULL,
                          NULL);
  assert(r == target_len);
  target[target_len] = '\0';
  *target_ptr = target;
  return 0;
}


INLINE static int fs__readlink_handle(HANDLE handle, char** target_ptr,
    uint64_t* target_len_ptr) {
  char buffer[MAXIMUM_REPARSE_DATA_BUFFER_SIZE];
  REPARSE_DATA_BUFFER* reparse_data = (REPARSE_DATA_BUFFER*) buffer;
  WCHAR* w_target;
  DWORD w_target_len;
  DWORD bytes;

  if (!DeviceIoControl(handle,
                       FSCTL_GET_REPARSE_POINT,
                       NULL,
                       0,
                       buffer,
                       sizeof buffer,
                       &bytes,
                       NULL)) {
    return -1;
  }

  if (reparse_data->ReparseTag == IO_REPARSE_TAG_SYMLINK) {
    /* Real symlink */
    w_target = reparse_data->SymbolicLinkReparseBuffer.PathBuffer +
        (reparse_data->SymbolicLinkReparseBuffer.SubstituteNameOffset /
        sizeof(WCHAR));
    w_target_len =
        reparse_data->SymbolicLinkReparseBuffer.SubstituteNameLength /
        sizeof(WCHAR);

    /* Real symlinks can contain pretty much everything, but the only thing */
    /* we really care about is undoing the implicit conversion to an NT */
    /* namespaced path that CreateSymbolicLink will perform on absolute */
    /* paths. If the path is win32-namespaced then the user must have */
    /* explicitly made it so, and we better just return the unmodified */
    /* reparse data. */
    if (w_target_len >= 4 &&
        w_target[0] == L'\\' &&
        w_target[1] == L'?' &&
        w_target[2] == L'?' &&
        w_target[3] == L'\\') {
      /* Starts with \??\ */
      if (w_target_len >= 6 &&
          ((w_target[4] >= L'A' && w_target[4] <= L'Z') ||
           (w_target[4] >= L'a' && w_target[4] <= L'z')) &&
          w_target[5] == L':' &&
          (w_target_len == 6 || w_target[6] == L'\\')) {
        /* \??\<drive>:\ */
        w_target += 4;
        w_target_len -= 4;

      } else if (w_target_len >= 8 &&
                 (w_target[4] == L'U' || w_target[4] == L'u') &&
                 (w_target[5] == L'N' || w_target[5] == L'n') &&
                 (w_target[6] == L'C' || w_target[6] == L'c') &&
                 w_target[7] == L'\\') {
        /* \??\UNC\<server>\<share>\ - make sure the final path looks like */
        /* \\<server>\<share>\ */
        w_target += 6;
        w_target[0] = L'\\';
        w_target_len -= 6;
      }
    }

  } else if (reparse_data->ReparseTag == IO_REPARSE_TAG_MOUNT_POINT) {
    /* Junction. */
    w_target = reparse_data->MountPointReparseBuffer.PathBuffer +
        (reparse_data->MountPointReparseBuffer.SubstituteNameOffset /
        sizeof(WCHAR));
    w_target_len = reparse_data->MountPointReparseBuffer.SubstituteNameLength /
        sizeof(WCHAR);

    /* Only treat junctions that look like \??\<drive>:\ as symlink. */
    /* Junctions can also be used as mount points, like \??\Volume{<guid>}, */
    /* but that's confusing for programs since they wouldn't be able to */
    /* actually understand such a path when returned by uv_readlink(). */
    /* UNC paths are never valid for junctions so we don't care about them. */
    if (!(w_target_len >= 6 &&
          w_target[0] == L'\\' &&
          w_target[1] == L'?' &&
          w_target[2] == L'?' &&
          w_target[3] == L'\\' &&
          ((w_target[4] >= L'A' && w_target[4] <= L'Z') ||
           (w_target[4] >= L'a' && w_target[4] <= L'z')) &&
          w_target[5] == L':' &&
          (w_target_len == 6 || w_target[6] == L'\\'))) {
      SetLastError(ERROR_SYMLINK_NOT_SUPPORTED);
      return -1;
    }

    /* Remove leading \??\ */
    w_target += 4;
    w_target_len -= 4;

  } else {
    /* Reparse tag does not indicate a symlink. */
    SetLastError(ERROR_SYMLINK_NOT_SUPPORTED);
    return -1;
  }

  return fs__wide_to_utf8(w_target, w_target_len, target_ptr, target_len_ptr);
}


void fs__open(uv_fs_t* req) {
  DWORD access;
  DWORD share;
  DWORD disposition;
  DWORD attributes = 0;
  HANDLE file;
  int current_umask;
  int flags = req->fs.info.file_flags;

  /* Obtain the active umask. umask() never fails and returns the previous */
  /* umask. */
  current_umask = umask(0);
  umask(current_umask);

  /* convert flags and mode to CreateFile parameters */
  switch (flags & (UV_FS_O_RDONLY | UV_FS_O_WRONLY | UV_FS_O_RDWR)) {
  case UV_FS_O_RDONLY:
    access = FILE_GENERIC_READ;
    break;
  case UV_FS_O_WRONLY:
    access = FILE_GENERIC_WRITE;
    break;
  case UV_FS_O_RDWR:
    access = FILE_GENERIC_READ | FILE_GENERIC_WRITE;
    break;
  default:
    goto einval;
  }

  if (flags & UV_FS_O_APPEND) {
    access &= ~FILE_WRITE_DATA;
    access |= FILE_APPEND_DATA;
  }

  /*
   * Here is where we deviate significantly from what CRT's _open()
   * does. We indiscriminately use all the sharing modes, to match
   * UNIX semantics. In particular, this ensures that the file can
   * be deleted even whilst it's open, fixing issue #1449.
   * We still support exclusive sharing mode, since it is necessary
   * for opening raw block devices, otherwise Windows will prevent
   * any attempt to write past the master boot record.
   */
  if (flags & UV_FS_O_EXLOCK) {
    share = 0;
  } else {
    share = FILE_SHARE_READ | FILE_SHARE_WRITE | FILE_SHARE_DELETE;
  }

  switch (flags & (UV_FS_O_CREAT | UV_FS_O_EXCL | UV_FS_O_TRUNC)) {
  case 0:
  case UV_FS_O_EXCL:
    disposition = OPEN_EXISTING;
    break;
  case UV_FS_O_CREAT:
    disposition = OPEN_ALWAYS;
    break;
  case UV_FS_O_CREAT | UV_FS_O_EXCL:
  case UV_FS_O_CREAT | UV_FS_O_TRUNC | UV_FS_O_EXCL:
    disposition = CREATE_NEW;
    break;
  case UV_FS_O_TRUNC:
  case UV_FS_O_TRUNC | UV_FS_O_EXCL:
    disposition = TRUNCATE_EXISTING;
    break;
  case UV_FS_O_CREAT | UV_FS_O_TRUNC:
    disposition = CREATE_ALWAYS;
    break;
  default:
    goto einval;
  }

  attributes |= FILE_ATTRIBUTE_NORMAL;
  if (flags & UV_FS_O_CREAT) {
    if (!((req->fs.info.mode & ~current_umask) & _S_IWRITE)) {
      attributes |= FILE_ATTRIBUTE_READONLY;
    }
  }

  if (flags & UV_FS_O_TEMPORARY ) {
    attributes |= FILE_FLAG_DELETE_ON_CLOSE | FILE_ATTRIBUTE_TEMPORARY;
    access |= DELETE;
  }

  if (flags & UV_FS_O_SHORT_LIVED) {
    attributes |= FILE_ATTRIBUTE_TEMPORARY;
  }

  switch (flags & (UV_FS_O_SEQUENTIAL | UV_FS_O_RANDOM)) {
  case 0:
    break;
  case UV_FS_O_SEQUENTIAL:
    attributes |= FILE_FLAG_SEQUENTIAL_SCAN;
    break;
  case UV_FS_O_RANDOM:
    attributes |= FILE_FLAG_RANDOM_ACCESS;
    break;
  default:
    goto einval;
  }

  if (flags & UV_FS_O_DIRECT) {
    attributes |= FILE_FLAG_NO_BUFFERING;
  }

  switch (flags & (UV_FS_O_DSYNC | UV_FS_O_SYNC)) {
  case 0:
    break;
  case UV_FS_O_DSYNC:
  case UV_FS_O_SYNC:
    attributes |= FILE_FLAG_WRITE_THROUGH;
    break;
  default:
    goto einval;
  }

  /* Setting this flag makes it possible to open a directory. */
  attributes |= FILE_FLAG_BACKUP_SEMANTICS;

  file = CreateFileW(req->file.pathw,
                     access,
                     share,
                     NULL,
                     disposition,
                     attributes,
                     NULL);
  if (file == INVALID_HANDLE_VALUE) {
    DWORD error = GetLastError();
    if (error == ERROR_FILE_EXISTS && (flags & UV_FS_O_CREAT) &&
        !(flags & UV_FS_O_EXCL)) {
      /* Special case: when ERROR_FILE_EXISTS happens and UV_FS_O_CREAT was */
      /* specified, it means the path referred to a directory. */
      SET_REQ_UV_ERROR(req, UV_EISDIR, error);
    } else {
      SET_REQ_WIN32_ERROR(req, GetLastError());
    }
    return;
  }

  SET_REQ_RESULT(req, (uintptr_t)file);
  return;

 einval:
  SET_REQ_UV_ERROR(req, UV_EINVAL, ERROR_INVALID_PARAMETER);
}

void fs__close(uv_fs_t* req) {
  HANDLE handle = req->file.hFile;
  int result;

  if (handle == UV_STDIN_FD || handle == UV_STDOUT_FD || handle == UV_STDERR_FD) {
    result = 0;
  } else {
    VERIFY_HANDLE(handle, req);
    result = CloseHandle(handle);
  }

  if (result == 0) {
    SET_REQ_WIN32_ERROR(req, GetLastError());
  } else {
    req->result = 0;
  }
}


void fs__read(uv_fs_t* req) {
  HANDLE handle = req->file.hFile;
  int64_t offset = req->fs.info.offset;
  OVERLAPPED overlapped, *overlapped_ptr;
  LARGE_INTEGER offset_;
  DWORD bytes;
  DWORD error;
  int result;
  unsigned int index;
  LARGE_INTEGER original_position;
  LARGE_INTEGER zero_offset;
  int restore_position;

  VERIFY_HANDLE(handle, req);

  zero_offset.QuadPart = 0;
  restore_position = 0;

  if (offset != -1) {
    memset(&overlapped, 0, sizeof overlapped);
    overlapped_ptr = &overlapped;
    if (SetFilePointerEx(handle, zero_offset, &original_position,
                         FILE_CURRENT)) {
      restore_position = 1;
    }
  } else {
    overlapped_ptr = NULL;
  }

  index = 0;
  bytes = 0;
  do {
    DWORD incremental_bytes;

    if (offset != -1) {
      offset_.QuadPart = offset + bytes;
      overlapped.Offset = offset_.LowPart;
      overlapped.OffsetHigh = offset_.HighPart;
    }

    result = ReadFile(handle,
                      req->fs.info.bufs[index].base,
                      req->fs.info.bufs[index].len,
                      &incremental_bytes,
                      overlapped_ptr);
    bytes += incremental_bytes;
    ++index;
  } while (result && index < req->fs.info.nbufs);

  if (restore_position)
    SetFilePointerEx(handle, original_position, NULL, FILE_BEGIN);

  if (result || bytes > 0) {
    SET_REQ_RESULT(req, bytes);
  } else {
    error = GetLastError();
    if (error == ERROR_HANDLE_EOF) {
      SET_REQ_RESULT(req, bytes);
    } else {
      SET_REQ_WIN32_ERROR(req, error);
    }
  }
}


void fs__write(uv_fs_t* req) {
  HANDLE handle = req->file.hFile;;
  int64_t offset = req->fs.info.offset;
  OVERLAPPED overlapped, *overlapped_ptr;
  LARGE_INTEGER offset_;
  DWORD bytes;
  int result;
  unsigned int index;
  LARGE_INTEGER original_position;
  LARGE_INTEGER zero_offset;
  int restore_position;

  VERIFY_HANDLE(handle, req);

  zero_offset.QuadPart = 0;
  restore_position = 0;

  if (offset != -1) {
    memset(&overlapped, 0, sizeof overlapped);
    overlapped_ptr = &overlapped;
    if (SetFilePointerEx(handle, zero_offset, &original_position,
                         FILE_CURRENT)) {
      restore_position = 1;
    }
  } else {
    overlapped_ptr = NULL;
  }

  index = 0;
  bytes = 0;
  do {
    DWORD incremental_bytes;

    if (offset != -1) {
      offset_.QuadPart = offset + bytes;
      overlapped.Offset = offset_.LowPart;
      overlapped.OffsetHigh = offset_.HighPart;
    }

    result = WriteFile(handle,
                       req->fs.info.bufs[index].base,
                       req->fs.info.bufs[index].len,
                       &incremental_bytes,
                       overlapped_ptr);
    bytes += incremental_bytes;
    ++index;
  } while (result && index < req->fs.info.nbufs);

  if (restore_position)
    SetFilePointerEx(handle, original_position, NULL, FILE_BEGIN);

  if (result || bytes > 0) {
    SET_REQ_RESULT(req, bytes);
  } else {
    SET_REQ_WIN32_ERROR(req, GetLastError());
  }
}


void fs__rmdir(uv_fs_t* req) {
  int result = _wrmdir(req->file.pathw);
  SET_REQ_RESULT(req, result);
}


void fs__unlink(uv_fs_t* req) {
  const WCHAR* pathw = req->file.pathw;
  HANDLE handle;
  BY_HANDLE_FILE_INFORMATION info;
  FILE_DISPOSITION_INFORMATION disposition;
  IO_STATUS_BLOCK iosb;
  NTSTATUS status;

  handle = CreateFileW(pathw,
                       FILE_READ_ATTRIBUTES | FILE_WRITE_ATTRIBUTES | DELETE,
                       FILE_SHARE_READ | FILE_SHARE_WRITE | FILE_SHARE_DELETE,
                       NULL,
                       OPEN_EXISTING,
                       FILE_FLAG_OPEN_REPARSE_POINT | FILE_FLAG_BACKUP_SEMANTICS,
                       NULL);

  if (handle == INVALID_HANDLE_VALUE) {
    SET_REQ_WIN32_ERROR(req, GetLastError());
    return;
  }

  if (!GetFileInformationByHandle(handle, &info)) {
    SET_REQ_WIN32_ERROR(req, GetLastError());
    CloseHandle(handle);
    return;
  }

  if (info.dwFileAttributes & FILE_ATTRIBUTE_DIRECTORY) {
    /* Do not allow deletion of directories, unless it is a symlink. When */
    /* the path refers to a non-symlink directory, report EPERM as mandated */
    /* by POSIX.1. */

    /* Check if it is a reparse point. If it's not, it's a normal directory. */
    if (!(info.dwFileAttributes & FILE_ATTRIBUTE_REPARSE_POINT)) {
      SET_REQ_WIN32_ERROR(req, ERROR_ACCESS_DENIED);
      CloseHandle(handle);
      return;
    }

    /* Read the reparse point and check if it is a valid symlink. */
    /* If not, don't unlink. */
    if (fs__readlink_handle(handle, NULL, NULL) < 0) {
      DWORD error = GetLastError();
      if (error == ERROR_SYMLINK_NOT_SUPPORTED)
        error = ERROR_ACCESS_DENIED;
      SET_REQ_WIN32_ERROR(req, error);
      CloseHandle(handle);
      return;
    }
  }

  if (info.dwFileAttributes & FILE_ATTRIBUTE_READONLY) {
    /* Remove read-only attribute */
    FILE_BASIC_INFORMATION basic = { 0 };

    basic.FileAttributes = info.dwFileAttributes & ~(FILE_ATTRIBUTE_READONLY);

    status = pNtSetInformationFile(handle,
                                   &iosb,
                                   &basic,
                                   sizeof basic,
                                   FileBasicInformation);
    if (!NT_SUCCESS(status)) {
      SET_REQ_WIN32_ERROR(req, pRtlNtStatusToDosError(status));
      CloseHandle(handle);
      return;
    }
  }

  /* Try to set the delete flag. */
  disposition.DeleteFile = TRUE;
  status = pNtSetInformationFile(handle,
                                 &iosb,
                                 &disposition,
                                 sizeof disposition,
                                 FileDispositionInformation);
  if (NT_SUCCESS(status)) {
    SET_REQ_SUCCESS(req);
  } else {
    SET_REQ_WIN32_ERROR(req, pRtlNtStatusToDosError(status));
  }

  CloseHandle(handle);
}


void fs__mkdir(uv_fs_t* req) {
  /* TODO: use req->mode. */
  int result = _wmkdir(req->file.pathw);
  SET_REQ_RESULT(req, result);
}


/* OpenBSD original: lib/libc/stdio/mktemp.c */
void fs__mkdtemp(uv_fs_t* req) {
  static const WCHAR *tempchars =
    L"abcdefghijklmnopqrstuvwxyzABCDEFGHIJKLMNOPQRSTUVWXYZ0123456789";
  static const size_t num_chars = 62;
  static const size_t num_x = 6;
  WCHAR *cp, *ep;
  unsigned int tries, i;
  size_t len;
  HCRYPTPROV h_crypt_prov;
  uint64_t v;
  BOOL released;

  len = wcslen(req->file.pathw);
  ep = req->file.pathw + len;
  if (len < num_x || wcsncmp(ep - num_x, L"XXXXXX", num_x)) {
    SET_REQ_UV_ERROR(req, UV_EINVAL, ERROR_INVALID_PARAMETER);
    return;
  }

  if (!CryptAcquireContext(&h_crypt_prov, NULL, NULL, PROV_RSA_FULL,
                           CRYPT_VERIFYCONTEXT)) {
    SET_REQ_WIN32_ERROR(req, GetLastError());
    return;
  }

  tries = TMP_MAX;
  do {
    if (!CryptGenRandom(h_crypt_prov, sizeof(v), (BYTE*) &v)) {
      SET_REQ_WIN32_ERROR(req, GetLastError());
      break;
    }

    cp = ep - num_x;
    for (i = 0; i < num_x; i++) {
      *cp++ = tempchars[v % num_chars];
      v /= num_chars;
    }

    if (_wmkdir(req->file.pathw) == 0) {
      len = strlen(req->path);
      wcstombs((char*) req->path + len - num_x, ep - num_x, num_x);
      SET_REQ_RESULT(req, 0);
      break;
    } else if (errno != EEXIST) {
      SET_REQ_RESULT(req, -1);
      break;
    }
  } while (--tries);

  released = CryptReleaseContext(h_crypt_prov, 0);
  assert(released);
  if (tries == 0) {
    SET_REQ_RESULT(req, -1);
  }
}


void fs__scandir(uv_fs_t* req) {
  static const size_t dirents_initial_size = 32;

  HANDLE dir_handle = INVALID_HANDLE_VALUE;

  uv__dirent_t** dirents = NULL;
  size_t dirents_size = 0;
  size_t dirents_used = 0;

  IO_STATUS_BLOCK iosb;
  NTSTATUS status;

  /* Buffer to hold directory entries returned by NtQueryDirectoryFile.
   * It's important that this buffer can hold at least one entry, regardless
   * of the length of the file names present in the enumerated directory.
   * A file name is at most 256 WCHARs long.
   * According to MSDN, the buffer must be aligned at an 8-byte boundary.
   */
#if _MSC_VER
  __declspec(align(8)) char buffer[8192];
#else
  __attribute__ ((aligned (8))) char buffer[8192];
#endif

  STATIC_ASSERT(sizeof buffer >=
                sizeof(FILE_DIRECTORY_INFORMATION) + 256 * sizeof(WCHAR));

  /* Open the directory. */
  dir_handle =
      CreateFileW(req->file.pathw,
                  FILE_LIST_DIRECTORY | SYNCHRONIZE,
                  FILE_SHARE_READ | FILE_SHARE_WRITE | FILE_SHARE_DELETE,
                  NULL,
                  OPEN_EXISTING,
                  FILE_FLAG_BACKUP_SEMANTICS,
                  NULL);
  if (dir_handle == INVALID_HANDLE_VALUE)
    goto win32_error;

  /* Read the first chunk. */
  status = pNtQueryDirectoryFile(dir_handle,
                                 NULL,
                                 NULL,
                                 NULL,
                                 &iosb,
                                 &buffer,
                                 sizeof buffer,
                                 FileDirectoryInformation,
                                 FALSE,
                                 NULL,
                                 TRUE);

  /* If the handle is not a directory, we'll get STATUS_INVALID_PARAMETER.
   * This should be reported back as UV_ENOTDIR.
   */
  if (status == STATUS_INVALID_PARAMETER)
    goto not_a_directory_error;

  while (NT_SUCCESS(status)) {
    char* position = buffer;
    size_t next_entry_offset = 0;

    do {
      FILE_DIRECTORY_INFORMATION* info;
      uv__dirent_t* dirent;

      size_t wchar_len;
      size_t utf8_len;

      /* Obtain a pointer to the current directory entry. */
      position += next_entry_offset;
      info = (FILE_DIRECTORY_INFORMATION*) position;

      /* Fetch the offset to the next directory entry. */
      next_entry_offset = info->NextEntryOffset;

      /* Compute the length of the filename in WCHARs. */
      wchar_len = info->FileNameLength / sizeof info->FileName[0];

      /* Skip over '.' and '..' entries.  It has been reported that
       * the SharePoint driver includes the terminating zero byte in
       * the filename length.  Strip those first.
       */
      while (wchar_len > 0 && info->FileName[wchar_len - 1] == L'\0')
        wchar_len -= 1;

      if (wchar_len == 0)
        continue;
      if (wchar_len == 1 && info->FileName[0] == L'.')
        continue;
      if (wchar_len == 2 && info->FileName[0] == L'.' &&
          info->FileName[1] == L'.')
        continue;

      /* Compute the space required to store the filename as UTF-8. */
      utf8_len = WideCharToMultiByte(
          CP_UTF8, 0, &info->FileName[0], wchar_len, NULL, 0, NULL, NULL);
      if (utf8_len == 0)
        goto win32_error;

      /* Resize the dirent array if needed. */
      if (dirents_used >= dirents_size) {
        size_t new_dirents_size =
            dirents_size == 0 ? dirents_initial_size : dirents_size << 1;
        uv__dirent_t** new_dirents =
            uv__realloc(dirents, new_dirents_size * sizeof *dirents);

        if (new_dirents == NULL)
          goto out_of_memory_error;

        dirents_size = new_dirents_size;
        dirents = new_dirents;
      }

      /* Allocate space for the uv dirent structure. The dirent structure
       * includes room for the first character of the filename, but `utf8_len`
       * doesn't count the NULL terminator at this point.
       */
      dirent = uv__malloc(sizeof *dirent + utf8_len);
      if (dirent == NULL)
        goto out_of_memory_error;

      dirents[dirents_used++] = dirent;

      /* Convert file name to UTF-8. */
      if (WideCharToMultiByte(CP_UTF8,
                              0,
                              &info->FileName[0],
                              wchar_len,
                              &dirent->d_name[0],
                              utf8_len,
                              NULL,
                              NULL) == 0)
        goto win32_error;

      /* Add a null terminator to the filename. */
      dirent->d_name[utf8_len] = '\0';

      /* Fill out the type field. */
      if (info->FileAttributes & FILE_ATTRIBUTE_DEVICE)
        dirent->d_type = UV__DT_CHAR;
      else if (info->FileAttributes & FILE_ATTRIBUTE_REPARSE_POINT)
        dirent->d_type = UV__DT_LINK;
      else if (info->FileAttributes & FILE_ATTRIBUTE_DIRECTORY)
        dirent->d_type = UV__DT_DIR;
      else
        dirent->d_type = UV__DT_FILE;
    } while (next_entry_offset != 0);

    /* Read the next chunk. */
    status = pNtQueryDirectoryFile(dir_handle,
                                   NULL,
                                   NULL,
                                   NULL,
                                   &iosb,
                                   &buffer,
                                   sizeof buffer,
                                   FileDirectoryInformation,
                                   FALSE,
                                   NULL,
                                   FALSE);

    /* After the first pNtQueryDirectoryFile call, the function may return
     * STATUS_SUCCESS even if the buffer was too small to hold at least one
     * directory entry.
     */
    if (status == STATUS_SUCCESS && iosb.Information == 0)
      status = STATUS_BUFFER_OVERFLOW;
  }

  if (status != STATUS_NO_MORE_FILES)
    goto nt_error;

  CloseHandle(dir_handle);

  /* Store the result in the request object. */
  req->ptr = dirents;
  if (dirents != NULL)
    req->flags |= UV_FS_FREE_PTR;

  SET_REQ_RESULT(req, dirents_used);

  /* `nbufs` will be used as index by uv_fs_scandir_next. */
  req->fs.info.nbufs = 0;

  return;

nt_error:
  SET_REQ_WIN32_ERROR(req, pRtlNtStatusToDosError(status));
  goto cleanup;

win32_error:
  SET_REQ_WIN32_ERROR(req, GetLastError());
  goto cleanup;

not_a_directory_error:
  SET_REQ_UV_ERROR(req, UV_ENOTDIR, ERROR_DIRECTORY);
  goto cleanup;

out_of_memory_error:
  SET_REQ_UV_ERROR(req, UV_ENOMEM, ERROR_OUTOFMEMORY);
  goto cleanup;

cleanup:
  if (dir_handle != INVALID_HANDLE_VALUE)
    CloseHandle(dir_handle);
  while (dirents_used > 0)
    uv__free(dirents[--dirents_used]);
  if (dirents != NULL)
    uv__free(dirents);
}


INLINE static int fs__stat_handle(HANDLE handle, uv_stat_t* statbuf,
    int do_lstat) {
  FILE_ALL_INFORMATION file_info;
  FILE_FS_VOLUME_INFORMATION volume_info;
  NTSTATUS nt_status;
  IO_STATUS_BLOCK io_status;

  nt_status = pNtQueryInformationFile(handle,
                                      &io_status,
                                      &file_info,
                                      sizeof file_info,
                                      FileAllInformation);

  /* Buffer overflow (a warning status code) is expected here. */
  if (NT_ERROR(nt_status)) {
    SetLastError(pRtlNtStatusToDosError(nt_status));
    return -1;
  }

  nt_status = pNtQueryVolumeInformationFile(handle,
                                            &io_status,
                                            &volume_info,
                                            sizeof volume_info,
                                            FileFsVolumeInformation);

  /* Buffer overflow (a warning status code) is expected here. */
  if (io_status.Status == STATUS_NOT_IMPLEMENTED) {
    statbuf->st_dev = 0;
  } else if (NT_ERROR(nt_status)) {
    SetLastError(pRtlNtStatusToDosError(nt_status));
    return -1;
  } else {
    statbuf->st_dev = volume_info.VolumeSerialNumber;
  }

  /* Todo: st_mode should probably always be 0666 for everyone. We might also
   * want to report 0777 if the file is a .exe or a directory.
   *
   * Currently it's based on whether the 'readonly' attribute is set, which
   * makes little sense because the semantics are so different: the 'read-only'
   * flag is just a way for a user to protect against accidental deletion, and
   * serves no security purpose. Windows uses ACLs for that.
   *
   * Also people now use uv_fs_chmod() to take away the writable bit for good
   * reasons. Windows however just makes the file read-only, which makes it
   * impossible to delete the file afterwards, since read-only files can't be
   * deleted.
   *
   * IOW it's all just a clusterfuck and we should think of something that
   * makes slightly more sense.
   *
   * And uv_fs_chmod should probably just fail on windows or be a total no-op.
   * There's nothing sensible it can do anyway.
   */
  statbuf->st_mode = 0;

  /*
  * On Windows, FILE_ATTRIBUTE_REPARSE_POINT is a general purpose mechanism
  * by which filesystem drivers can intercept and alter file system requests.
  *
  * The only reparse points we care about are symlinks and mount points, both
  * of which are treated as POSIX symlinks. Further, we only care when
  * invoked via lstat, which seeks information about the link instead of its
  * target. Otherwise, reparse points must be treated as regular files.
  */
  if (do_lstat &&
      (file_info.BasicInformation.FileAttributes & FILE_ATTRIBUTE_REPARSE_POINT)) {
    /*
     * If reading the link fails, the reparse point is not a symlink and needs
     * to be treated as a regular file. The higher level lstat function will
     * detect this failure and retry without do_lstat if appropriate.
     */
    if (fs__readlink_handle(handle, NULL, &statbuf->st_size) != 0)
      return -1;
    statbuf->st_mode |= S_IFLNK;
  }

  if (statbuf->st_mode == 0) {
    if (file_info.BasicInformation.FileAttributes & FILE_ATTRIBUTE_DIRECTORY) {
      statbuf->st_mode |= _S_IFDIR;
      statbuf->st_size = 0;
    } else {
      statbuf->st_mode |= _S_IFREG;
      statbuf->st_size = file_info.StandardInformation.EndOfFile.QuadPart;
    }
  }

  if (file_info.BasicInformation.FileAttributes & FILE_ATTRIBUTE_READONLY)
    statbuf->st_mode |= _S_IREAD | (_S_IREAD >> 3) | (_S_IREAD >> 6);
  else
    statbuf->st_mode |= (_S_IREAD | _S_IWRITE) | ((_S_IREAD | _S_IWRITE) >> 3) |
                        ((_S_IREAD | _S_IWRITE) >> 6);

  FILETIME_TO_TIMESPEC(statbuf->st_atim, file_info.BasicInformation.LastAccessTime);
  FILETIME_TO_TIMESPEC(statbuf->st_ctim, file_info.BasicInformation.ChangeTime);
  FILETIME_TO_TIMESPEC(statbuf->st_mtim, file_info.BasicInformation.LastWriteTime);
  FILETIME_TO_TIMESPEC(statbuf->st_birthtim, file_info.BasicInformation.CreationTime);

  statbuf->st_ino = file_info.InternalInformation.IndexNumber.QuadPart;

  /* st_blocks contains the on-disk allocation size in 512-byte units. */
  statbuf->st_blocks =
      file_info.StandardInformation.AllocationSize.QuadPart >> 9ULL;

  statbuf->st_nlink = file_info.StandardInformation.NumberOfLinks;

  /* The st_blksize is supposed to be the 'optimal' number of bytes for reading
   * and writing to the disk. That is, for any definition of 'optimal' - it's
   * supposed to at least avoid read-update-write behavior when writing to the
   * disk.
   *
   * However nobody knows this and even fewer people actually use this value,
   * and in order to fill it out we'd have to make another syscall to query the
   * volume for FILE_FS_SECTOR_SIZE_INFORMATION.
   *
   * Therefore we'll just report a sensible value that's quite commonly okay
   * on modern hardware.
   *
   * 4096 is the minimum required to be compatible with newer Advanced Format
   * drives (which have 4096 bytes per physical sector), and to be backwards
   * compatible with older drives (which have 512 bytes per physical sector).
   */
  statbuf->st_blksize = 4096;

  /* Todo: set st_flags to something meaningful. Also provide a wrapper for
   * chattr(2).
   */
  statbuf->st_flags = 0;

  /* Windows has nothing sensible to say about these values, so they'll just
   * remain empty.
   */
  statbuf->st_gid = 0;
  statbuf->st_uid = 0;
  statbuf->st_rdev = 0;
  statbuf->st_gen = 0;

  return 0;
}


INLINE static void fs__stat_prepare_path(WCHAR* pathw) {
  size_t len = wcslen(pathw);

  /* TODO: ignore namespaced paths. */
  if (len > 1 && pathw[len - 2] != L':' &&
      (pathw[len - 1] == L'\\' || pathw[len - 1] == L'/')) {
    pathw[len - 1] = '\0';
  }
}


INLINE static void fs__stat_impl(uv_fs_t* req, int do_lstat) {
  HANDLE handle;
  DWORD flags;

  flags = FILE_FLAG_BACKUP_SEMANTICS;
  if (do_lstat) {
    flags |= FILE_FLAG_OPEN_REPARSE_POINT;
  }

  handle = CreateFileW(req->file.pathw,
                       FILE_READ_ATTRIBUTES,
                       FILE_SHARE_READ | FILE_SHARE_WRITE | FILE_SHARE_DELETE,
                       NULL,
                       OPEN_EXISTING,
                       flags,
                       NULL);
  if (handle == INVALID_HANDLE_VALUE) {
    SET_REQ_WIN32_ERROR(req, GetLastError());
    return;
  }

  if (fs__stat_handle(handle, &req->statbuf, do_lstat) != 0) {
    DWORD error = GetLastError();
    if (do_lstat &&
        (error == ERROR_SYMLINK_NOT_SUPPORTED ||
         error == ERROR_NOT_A_REPARSE_POINT)) {
      /* We opened a reparse point but it was not a symlink. Try again. */
      fs__stat_impl(req, 0);

    } else {
      /* Stat failed. */
      SET_REQ_WIN32_ERROR(req, GetLastError());
    }

    CloseHandle(handle);
    return;
  }

  req->ptr = &req->statbuf;
  req->result = 0;
  CloseHandle(handle);
}


static void fs__stat(uv_fs_t* req) {
  fs__stat_prepare_path(req->file.pathw);
  fs__stat_impl(req, 0);
}


static void fs__lstat(uv_fs_t* req) {
  fs__stat_prepare_path(req->file.pathw);
  fs__stat_impl(req, 1);
}


static void fs__fstat(uv_fs_t* req) {
  HANDLE handle = req->file.hFile;

  VERIFY_HANDLE(handle, req);

  if (fs__stat_handle(handle, &req->statbuf, 0) != 0) {
    SET_REQ_WIN32_ERROR(req, GetLastError());
    return;
  }

  req->ptr = &req->statbuf;
  req->result = 0;
}


static void fs__rename(uv_fs_t* req) {
  if (!MoveFileExW(req->file.pathw, req->fs.info.new_pathw, MOVEFILE_REPLACE_EXISTING)) {
    SET_REQ_WIN32_ERROR(req, GetLastError());
    return;
  }

  SET_REQ_RESULT(req, 0);
}


INLINE static void fs__sync_impl(uv_fs_t* req) {
  HANDLE handle = req->file.hFile;
  int result;

  VERIFY_HANDLE(handle, req);

  result = FlushFileBuffers(handle) ? 0 : -1;
  if (result == -1) {
    SET_REQ_WIN32_ERROR(req, GetLastError());
  } else {
    SET_REQ_RESULT(req, result);
  }
}


static void fs__fsync(uv_fs_t* req) {
  fs__sync_impl(req);
}


static void fs__fdatasync(uv_fs_t* req) {
  fs__sync_impl(req);
}


static void fs__ftruncate(uv_fs_t* req) {
  HANDLE handle = req->file.hFile;
  NTSTATUS status;
  IO_STATUS_BLOCK io_status;
  FILE_END_OF_FILE_INFORMATION eof_info;

  VERIFY_HANDLE(handle, req);

  eof_info.EndOfFile.QuadPart = req->fs.info.offset;

  status = pNtSetInformationFile(handle,
                                 &io_status,
                                 &eof_info,
                                 sizeof eof_info,
                                 FileEndOfFileInformation);

  if (NT_SUCCESS(status)) {
    SET_REQ_RESULT(req, 0);
  } else {
    SET_REQ_WIN32_ERROR(req, pRtlNtStatusToDosError(status));
  }
}


static void fs__copyfile(uv_fs_t* req) {
  int flags;
  int overwrite;

  flags = req->fs.info.file_flags;
  overwrite = flags & UV_FS_COPYFILE_EXCL;

  if (CopyFileW(req->file.pathw, req->fs.info.new_pathw, overwrite) == 0) {
    SET_REQ_WIN32_ERROR(req, GetLastError());
    return;
  }

  SET_REQ_RESULT(req, 0);
}


static void fs__sendfile(uv_fs_t* req) {
  HANDLE fd_in = req->file.hFile;
  HANDLE fd_out = req->fs.info.hFile_out;
  size_t length = req->fs.info.bufsml[0].len;
  int64_t offset = req->fs.info.offset;
  const size_t max_buf_size = 65536;
  size_t buf_size = length < max_buf_size ? length : max_buf_size;
  int result = 0;
  BOOL io_success = 1;
  char* buf = (char*) uv__malloc(buf_size);
  if (!buf) {
    uv_fatal_error(ERROR_OUTOFMEMORY, "uv__malloc");
  }

  if (offset != -1) {
    LARGE_INTEGER offset_u;
    offset_u.QuadPart = offset;
    io_success = SetFilePointerEx(fd_in, offset_u, NULL, FILE_BEGIN);
  }

  if (!io_success) {
    result = -1;
  } else {
    while (length > 0) {
      DWORD n, n_out;
      io_success = ReadFile(fd_in, buf, length < buf_size ? length : buf_size, &n, NULL);
      if (!io_success) {
        result = -1;
        break;
      }
      else if (n == 0) {
        break;
      }

      length -= n;

      io_success = WriteFile(fd_out, buf, n, &n_out, NULL);
      if (!io_success) {
        result = -1;
        break;
      }
      /* hopefully n == n_out here (e.g. that fd_out wasn't opened non-blocking mode) */

      result += n;
    }
  }

  uv__free(buf);

  SET_REQ_RESULT(req, result);
}


static void fs__access(uv_fs_t* req) {
  DWORD attr = GetFileAttributesW(req->file.pathw);

  if (attr == INVALID_FILE_ATTRIBUTES) {
    SET_REQ_WIN32_ERROR(req, GetLastError());
    return;
  }

  /*
   * Access is possible if
   * - write access wasn't requested,
   * - or the file isn't read-only,
   * - or it's a directory.
   * (Directories cannot be read-only on Windows.)
   */
  if (!(req->fs.info.mode & W_OK) ||
      !(attr & FILE_ATTRIBUTE_READONLY) ||
      (attr & FILE_ATTRIBUTE_DIRECTORY)) {
    SET_REQ_RESULT(req, 0);
  } else {
    SET_REQ_WIN32_ERROR(req, UV_EPERM);
  }

}


static void fs__chmod(uv_fs_t* req) {
  int result = _wchmod(req->file.pathw, req->fs.info.mode);
  SET_REQ_RESULT(req, result);
}


static void fs__fchmod(uv_fs_t* req) {
  HANDLE handle = req->file.hFile;
  NTSTATUS nt_status;
  IO_STATUS_BLOCK io_status;
  FILE_BASIC_INFORMATION file_info;

  VERIFY_HANDLE(handle, req);

  nt_status = pNtQueryInformationFile(handle,
                                      &io_status,
                                      &file_info,
                                      sizeof file_info,
                                      FileBasicInformation);

  if (!NT_SUCCESS(nt_status)) {
    SET_REQ_WIN32_ERROR(req, pRtlNtStatusToDosError(nt_status));
    return;
  }

  if (req->fs.info.mode & _S_IWRITE) {
    file_info.FileAttributes &= ~FILE_ATTRIBUTE_READONLY;
  } else {
    file_info.FileAttributes |= FILE_ATTRIBUTE_READONLY;
  }

  nt_status = pNtSetInformationFile(handle,
                                    &io_status,
                                    &file_info,
                                    sizeof file_info,
                                    FileBasicInformation);

  if (!NT_SUCCESS(nt_status)) {
    SET_REQ_WIN32_ERROR(req, pRtlNtStatusToDosError(nt_status));
    return;
  }

  SET_REQ_SUCCESS(req);
}


INLINE static int fs__utime_handle(HANDLE handle, double atime, double mtime) {
  FILETIME filetime_a, filetime_m;

  TIME_T_TO_FILETIME(atime, &filetime_a);
  TIME_T_TO_FILETIME(mtime, &filetime_m);

  if (!SetFileTime(handle, NULL, &filetime_a, &filetime_m)) {
    return -1;
  }

  return 0;
}


static void fs__utime(uv_fs_t* req) {
  HANDLE handle;

  handle = CreateFileW(req->file.pathw,
                       FILE_WRITE_ATTRIBUTES,
                       FILE_SHARE_READ | FILE_SHARE_WRITE | FILE_SHARE_DELETE,
                       NULL,
                       OPEN_EXISTING,
                       FILE_FLAG_BACKUP_SEMANTICS,
                       NULL);

  if (handle == INVALID_HANDLE_VALUE) {
    SET_REQ_WIN32_ERROR(req, GetLastError());
    return;
  }

  if (fs__utime_handle(handle, req->fs.time.atime, req->fs.time.mtime) != 0) {
    SET_REQ_WIN32_ERROR(req, GetLastError());
    CloseHandle(handle);
    return;
  }

  CloseHandle(handle);

  req->result = 0;
}


static void fs__futime(uv_fs_t* req) {
  HANDLE handle = req->file.hFile;
  VERIFY_HANDLE(handle, req);

  if (fs__utime_handle(handle, req->fs.time.atime, req->fs.time.mtime) != 0) {
    SET_REQ_WIN32_ERROR(req, GetLastError());
    return;
  }

  req->result = 0;
}


static void fs__link(uv_fs_t* req) {
  DWORD r = CreateHardLinkW(req->fs.info.new_pathw, req->file.pathw, NULL);
  if (r == 0) {
    SET_REQ_WIN32_ERROR(req, GetLastError());
  } else {
    req->result = 0;
  }
}


static void fs__create_junction(uv_fs_t* req, const WCHAR* path,
    const WCHAR* new_path) {
  HANDLE handle = INVALID_HANDLE_VALUE;
  REPARSE_DATA_BUFFER *buffer = NULL;
  int created = 0;
  int target_len;
  int is_absolute, is_long_path;
  int needed_buf_size, used_buf_size, used_data_size, path_buf_len;
  int start, len, i;
  int add_slash;
  DWORD bytes;
  WCHAR* path_buf;

  target_len = wcslen(path);
  is_long_path = wcsncmp(path, LONG_PATH_PREFIX, LONG_PATH_PREFIX_LEN) == 0;

  if (is_long_path) {
    is_absolute = 1;
  } else {
    is_absolute = target_len >= 3 && IS_LETTER(path[0]) &&
      path[1] == L':' && IS_SLASH(path[2]);
  }

  if (!is_absolute) {
    /* Not supporting relative paths */
    SET_REQ_UV_ERROR(req, UV_EINVAL, ERROR_NOT_SUPPORTED);
    return;
  }

  /* Do a pessimistic calculation of the required buffer size */
  needed_buf_size =
      FIELD_OFFSET(REPARSE_DATA_BUFFER, MountPointReparseBuffer.PathBuffer) +
      JUNCTION_PREFIX_LEN * sizeof(WCHAR) +
      2 * (target_len + 2) * sizeof(WCHAR);

  /* Allocate the buffer */
  buffer = (REPARSE_DATA_BUFFER*)uv__malloc(needed_buf_size);
  if (!buffer) {
    uv_fatal_error(ERROR_OUTOFMEMORY, "uv__malloc");
  }

  /* Grab a pointer to the part of the buffer where filenames go */
  path_buf = (WCHAR*)&(buffer->MountPointReparseBuffer.PathBuffer);
  path_buf_len = 0;

  /* Copy the substitute (internal) target path */
  start = path_buf_len;

  wcsncpy((WCHAR*)&path_buf[path_buf_len], JUNCTION_PREFIX,
    JUNCTION_PREFIX_LEN);
  path_buf_len += JUNCTION_PREFIX_LEN;

  add_slash = 0;
  for (i = is_long_path ? LONG_PATH_PREFIX_LEN : 0; path[i] != L'\0'; i++) {
    if (IS_SLASH(path[i])) {
      add_slash = 1;
      continue;
    }

    if (add_slash) {
      path_buf[path_buf_len++] = L'\\';
      add_slash = 0;
    }

    path_buf[path_buf_len++] = path[i];
  }
  path_buf[path_buf_len++] = L'\\';
  len = path_buf_len - start;

  /* Set the info about the substitute name */
  buffer->MountPointReparseBuffer.SubstituteNameOffset = start * sizeof(WCHAR);
  buffer->MountPointReparseBuffer.SubstituteNameLength = len * sizeof(WCHAR);

  /* Insert null terminator */
  path_buf[path_buf_len++] = L'\0';

  /* Copy the print name of the target path */
  start = path_buf_len;
  add_slash = 0;
  for (i = is_long_path ? LONG_PATH_PREFIX_LEN : 0; path[i] != L'\0'; i++) {
    if (IS_SLASH(path[i])) {
      add_slash = 1;
      continue;
    }

    if (add_slash) {
      path_buf[path_buf_len++] = L'\\';
      add_slash = 0;
    }

    path_buf[path_buf_len++] = path[i];
  }
  len = path_buf_len - start;
  if (len == 2) {
    path_buf[path_buf_len++] = L'\\';
    len++;
  }

  /* Set the info about the print name */
  buffer->MountPointReparseBuffer.PrintNameOffset = start * sizeof(WCHAR);
  buffer->MountPointReparseBuffer.PrintNameLength = len * sizeof(WCHAR);

  /* Insert another null terminator */
  path_buf[path_buf_len++] = L'\0';

  /* Calculate how much buffer space was actually used */
  used_buf_size = FIELD_OFFSET(REPARSE_DATA_BUFFER, MountPointReparseBuffer.PathBuffer) +
    path_buf_len * sizeof(WCHAR);
  used_data_size = used_buf_size -
    FIELD_OFFSET(REPARSE_DATA_BUFFER, MountPointReparseBuffer);

  /* Put general info in the data buffer */
  buffer->ReparseTag = IO_REPARSE_TAG_MOUNT_POINT;
  buffer->ReparseDataLength = used_data_size;
  buffer->Reserved = 0;

  /* Create a new directory */
  if (!CreateDirectoryW(new_path, NULL)) {
    SET_REQ_WIN32_ERROR(req, GetLastError());
    goto error;
  }
  created = 1;

  /* Open the directory */
  handle = CreateFileW(new_path,
                       GENERIC_WRITE,
                       0,
                       NULL,
                       OPEN_EXISTING,
                       FILE_FLAG_BACKUP_SEMANTICS |
                         FILE_FLAG_OPEN_REPARSE_POINT,
                       NULL);
  if (handle == INVALID_HANDLE_VALUE) {
    SET_REQ_WIN32_ERROR(req, GetLastError());
    goto error;
  }

  /* Create the actual reparse point */
  if (!DeviceIoControl(handle,
                       FSCTL_SET_REPARSE_POINT,
                       buffer,
                       used_buf_size,
                       NULL,
                       0,
                       &bytes,
                       NULL)) {
    SET_REQ_WIN32_ERROR(req, GetLastError());
    goto error;
  }

  /* Clean up */
  CloseHandle(handle);
  uv__free(buffer);

  SET_REQ_RESULT(req, 0);
  return;

error:
  uv__free(buffer);

  if (handle != INVALID_HANDLE_VALUE) {
    CloseHandle(handle);
  }

  if (created) {
    RemoveDirectoryW(new_path);
  }
}


static void fs__symlink(uv_fs_t* req) {
  WCHAR* pathw;
  WCHAR* new_pathw;
  int flags;
  int err;

  pathw = req->file.pathw;
  new_pathw = req->fs.info.new_pathw;

  if (req->fs.info.file_flags & UV_FS_SYMLINK_JUNCTION) {
    fs__create_junction(req, pathw, new_pathw);
<<<<<<< HEAD
  } else {
    result = CreateSymbolicLinkW(new_pathw,
                                 pathw,
                                 flags & UV_FS_SYMLINK_DIR ? SYMBOLIC_LINK_FLAG_DIRECTORY : 0) ? 0 : -1;
    if (result == -1) {
      SET_REQ_WIN32_ERROR(req, GetLastError());
    } else {
      SET_REQ_RESULT(req, result);
    }
=======
    return;
  }
  if (!pCreateSymbolicLinkW) {
    SET_REQ_UV_ERROR(req, UV_ENOSYS, ERROR_NOT_SUPPORTED);
    return;
  }

  if (req->fs.info.file_flags & UV_FS_SYMLINK_DIR)
    flags = SYMBOLIC_LINK_FLAG_DIRECTORY | uv__file_symlink_usermode_flag;
  else
    flags = uv__file_symlink_usermode_flag;

  if (pCreateSymbolicLinkW(new_pathw, pathw, flags)) {
    SET_REQ_RESULT(req, 0);
    return;
  }

  /* Something went wrong. We will test if it is because of user-mode
   * symlinks.
   */
  err = GetLastError();
  if (err == ERROR_INVALID_PARAMETER &&
      flags & SYMBOLIC_LINK_FLAG_ALLOW_UNPRIVILEGED_CREATE) {
    /* This system does not support user-mode symlinks. We will clear the
     * unsupported flag and retry.
     */
    uv__file_symlink_usermode_flag = 0;
    fs__symlink(req);
  } else {
    SET_REQ_WIN32_ERROR(req, err);
>>>>>>> c5afc37e
  }
}


static void fs__readlink(uv_fs_t* req) {
  HANDLE handle;

  handle = CreateFileW(req->file.pathw,
                       0,
                       0,
                       NULL,
                       OPEN_EXISTING,
                       FILE_FLAG_OPEN_REPARSE_POINT | FILE_FLAG_BACKUP_SEMANTICS,
                       NULL);

  if (handle == INVALID_HANDLE_VALUE) {
    SET_REQ_WIN32_ERROR(req, GetLastError());
    return;
  }

  if (fs__readlink_handle(handle, (char**) &req->ptr, NULL) != 0) {
    SET_REQ_WIN32_ERROR(req, GetLastError());
    CloseHandle(handle);
    return;
  }

  req->flags |= UV_FS_FREE_PTR;
  SET_REQ_RESULT(req, 0);

  CloseHandle(handle);
}


static size_t fs__realpath_handle(HANDLE handle, char** realpath_ptr) {
  int r;
  DWORD w_realpath_len;
  WCHAR* w_realpath_ptr = NULL;
  WCHAR* w_realpath_buf;

  w_realpath_len = GetFinalPathNameByHandleW(handle, NULL, 0, VOLUME_NAME_DOS);
  if (w_realpath_len == 0) {
    return -1;
  }

  w_realpath_buf = uv__malloc((w_realpath_len + 1) * sizeof(WCHAR));
  if (w_realpath_buf == NULL) {
    SetLastError(ERROR_OUTOFMEMORY);
    return -1;
  }
  w_realpath_ptr = w_realpath_buf;

  if (GetFinalPathNameByHandleW(handle,
                                w_realpath_ptr,
                                w_realpath_len,
                                VOLUME_NAME_DOS) == 0) {
    uv__free(w_realpath_buf);
    SetLastError(ERROR_INVALID_HANDLE);
    return -1;
  }

  /* convert UNC path to long path */
  if (wcsncmp(w_realpath_ptr,
              UNC_PATH_PREFIX,
              UNC_PATH_PREFIX_LEN) == 0) {
    w_realpath_ptr += 6;
    *w_realpath_ptr = L'\\';
    w_realpath_len -= 6;
  } else if (wcsncmp(w_realpath_ptr,
                      LONG_PATH_PREFIX,
                      LONG_PATH_PREFIX_LEN) == 0) {
    w_realpath_ptr += 4;
    w_realpath_len -= 4;
  } else {
    uv__free(w_realpath_buf);
    SetLastError(ERROR_INVALID_HANDLE);
    return -1;
  }

  r = fs__wide_to_utf8(w_realpath_ptr, w_realpath_len, realpath_ptr, NULL);
  uv__free(w_realpath_buf);
  return r;
}

static void fs__realpath(uv_fs_t* req) {
  HANDLE handle;

  handle = CreateFileW(req->file.pathw,
                       0,
                       0,
                       NULL,
                       OPEN_EXISTING,
                       FILE_ATTRIBUTE_NORMAL | FILE_FLAG_BACKUP_SEMANTICS,
                       NULL);
  if (handle == INVALID_HANDLE_VALUE) {
    SET_REQ_WIN32_ERROR(req, GetLastError());
    return;
  }

  if (fs__realpath_handle(handle, (char**) &req->ptr) == -1) {
    CloseHandle(handle);
    SET_REQ_WIN32_ERROR(req, GetLastError());
    return;
  }

  CloseHandle(handle);
  req->flags |= UV_FS_FREE_PTR;
  SET_REQ_RESULT(req, 0);
}


static void fs__chown(uv_fs_t* req) {
  req->result = 0;
}


static void fs__fchown(uv_fs_t* req) {
  req->result = 0;
}


static void uv__fs_work(struct uv__work* w) {
  uv_fs_t* req;

  req = container_of(w, uv_fs_t, work_req);
  assert(req->type == UV_FS);

#define XX(uc, lc)  case UV_FS_##uc: fs__##lc(req); break;
  switch (req->fs_type) {
    XX(OPEN, open)
    XX(CLOSE, close)
    XX(READ, read)
    XX(WRITE, write)
    XX(COPYFILE, copyfile)
    XX(SENDFILE, sendfile)
    XX(STAT, stat)
    XX(LSTAT, lstat)
    XX(FSTAT, fstat)
    XX(FTRUNCATE, ftruncate)
    XX(UTIME, utime)
    XX(FUTIME, futime)
    XX(ACCESS, access)
    XX(CHMOD, chmod)
    XX(FCHMOD, fchmod)
    XX(FSYNC, fsync)
    XX(FDATASYNC, fdatasync)
    XX(UNLINK, unlink)
    XX(RMDIR, rmdir)
    XX(MKDIR, mkdir)
    XX(MKDTEMP, mkdtemp)
    XX(RENAME, rename)
    XX(SCANDIR, scandir)
    XX(LINK, link)
    XX(SYMLINK, symlink)
    XX(READLINK, readlink)
    XX(REALPATH, realpath)
    XX(CHOWN, chown)
    XX(FCHOWN, fchown);
    default:
      assert(!"bad uv_fs_type");
  }
}


static void uv__fs_done(struct uv__work* w, int status) {
  uv_fs_t* req;

  req = container_of(w, uv_fs_t, work_req);
  uv__req_unregister(req->loop, req);

  if (status == UV_ECANCELED) {
    assert(req->result == 0);
    req->result = UV_ECANCELED;
  }

  req->cb(req);
}


void uv_fs_req_cleanup(uv_fs_t* req) {
  if (req == NULL)
    return;

  if (req->flags & UV_FS_CLEANEDUP)
    return;

  if (req->flags & UV_FS_FREE_PATHS)
    uv__free(req->file.pathw);

  if (req->flags & UV_FS_FREE_PTR) {
    if (req->fs_type == UV_FS_SCANDIR && req->ptr != NULL)
      uv__fs_scandir_cleanup(req);
    else
      uv__free(req->ptr);
  }

  if (req->fs.info.bufs != req->fs.info.bufsml)
    uv__free(req->fs.info.bufs);

  req->path = NULL;
  req->file.pathw = NULL;
  req->fs.info.new_pathw = NULL;
  req->fs.info.bufs = NULL;
  req->ptr = NULL;

  req->flags |= UV_FS_CLEANEDUP;
}


int uv_fs_open(uv_loop_t* loop, uv_fs_t* req, const char* path, int flags,
    int mode, uv_fs_cb cb) {
  int err;

  INIT(UV_FS_OPEN);
  err = fs__capture_path(req, path, NULL, cb != NULL);
  if (err) {
    return uv_translate_sys_error(err);
  }

  req->fs.info.file_flags = flags;
  req->fs.info.mode = mode;
<<<<<<< HEAD

  if (cb) {
    QUEUE_FS_TP_JOB(loop, req);
  } else {
    fs__open(req);
    if (req->result < 0)
      return req->result;
  }
  return 0;
}


int uv_fs_close(uv_loop_t* loop, uv_fs_t* req, uv_os_fd_t handle, uv_fs_cb cb) {
  uv_fs_req_init(loop, req, UV_FS_CLOSE, cb);
  req->file.hFile = handle;

  if (cb) {
    QUEUE_FS_TP_JOB(loop, req);
    return 0;
  } else {
    fs__close(req);
    return req->result;
  }
=======
  POST;
}


int uv_fs_close(uv_loop_t* loop, uv_fs_t* req, uv_file fd, uv_fs_cb cb) {
  INIT(UV_FS_CLOSE);
  req->file.fd = fd;
  POST;
>>>>>>> c5afc37e
}


int uv_fs_read(uv_loop_t* loop,
               uv_fs_t* req,
               uv_os_fd_t handle,
               const uv_buf_t bufs[],
               unsigned int nbufs,
               int64_t offset,
               uv_fs_cb cb) {
  INIT(UV_FS_READ);

  if (bufs == NULL || nbufs == 0)
    return UV_EINVAL;

<<<<<<< HEAD
  uv_fs_req_init(loop, req, UV_FS_READ, cb);

  req->file.hFile = handle;
=======
  req->file.fd = fd;
>>>>>>> c5afc37e

  req->fs.info.nbufs = nbufs;
  req->fs.info.bufs = req->fs.info.bufsml;
  if (nbufs > ARRAY_SIZE(req->fs.info.bufsml))
    req->fs.info.bufs = uv__malloc(nbufs * sizeof(*bufs));

  if (req->fs.info.bufs == NULL)
    return UV_ENOMEM;

  memcpy(req->fs.info.bufs, bufs, nbufs * sizeof(*bufs));

  req->fs.info.offset = offset;
  POST;
}


int uv_fs_write(uv_loop_t* loop,
                uv_fs_t* req,
                uv_os_fd_t handle,
                const uv_buf_t bufs[],
                unsigned int nbufs,
                int64_t offset,
                uv_fs_cb cb) {
  INIT(UV_FS_WRITE);

  if (bufs == NULL || nbufs == 0)
    return UV_EINVAL;

<<<<<<< HEAD
  uv_fs_req_init(loop, req, UV_FS_WRITE, cb);

  req->file.hFile = handle;
=======
  req->file.fd = fd;
>>>>>>> c5afc37e

  req->fs.info.nbufs = nbufs;
  req->fs.info.bufs = req->fs.info.bufsml;
  if (nbufs > ARRAY_SIZE(req->fs.info.bufsml))
    req->fs.info.bufs = uv__malloc(nbufs * sizeof(*bufs));

  if (req->fs.info.bufs == NULL)
    return UV_ENOMEM;

  memcpy(req->fs.info.bufs, bufs, nbufs * sizeof(*bufs));

  req->fs.info.offset = offset;
  POST;
}


int uv_fs_unlink(uv_loop_t* loop, uv_fs_t* req, const char* path,
    uv_fs_cb cb) {
  int err;

  INIT(UV_FS_UNLINK);
  err = fs__capture_path(req, path, NULL, cb != NULL);
  if (err) {
    return uv_translate_sys_error(err);
  }

  POST;
}


int uv_fs_mkdir(uv_loop_t* loop, uv_fs_t* req, const char* path, int mode,
    uv_fs_cb cb) {
  int err;

  INIT(UV_FS_MKDIR);
  err = fs__capture_path(req, path, NULL, cb != NULL);
  if (err) {
    return uv_translate_sys_error(err);
  }

  req->fs.info.mode = mode;
  POST;
}


int uv_fs_mkdtemp(uv_loop_t* loop, uv_fs_t* req, const char* tpl,
    uv_fs_cb cb) {
  int err;

  INIT(UV_FS_MKDTEMP);
  err = fs__capture_path(req, tpl, NULL, TRUE);
  if (err)
    return uv_translate_sys_error(err);

  POST;
}


int uv_fs_rmdir(uv_loop_t* loop, uv_fs_t* req, const char* path, uv_fs_cb cb) {
  int err;

  INIT(UV_FS_RMDIR);
  err = fs__capture_path(req, path, NULL, cb != NULL);
  if (err) {
    return uv_translate_sys_error(err);
  }

  POST;
}


int uv_fs_scandir(uv_loop_t* loop, uv_fs_t* req, const char* path, int flags,
    uv_fs_cb cb) {
  int err;

  INIT(UV_FS_SCANDIR);
  err = fs__capture_path(req, path, NULL, cb != NULL);
  if (err) {
    return uv_translate_sys_error(err);
  }

  req->fs.info.file_flags = flags;
  POST;
}


int uv_fs_link(uv_loop_t* loop, uv_fs_t* req, const char* path,
    const char* new_path, uv_fs_cb cb) {
  int err;

  INIT(UV_FS_LINK);
  err = fs__capture_path(req, path, new_path, cb != NULL);
  if (err) {
    return uv_translate_sys_error(err);
  }

  POST;
}


int uv_fs_symlink(uv_loop_t* loop, uv_fs_t* req, const char* path,
    const char* new_path, int flags, uv_fs_cb cb) {
  int err;

  INIT(UV_FS_SYMLINK);
  err = fs__capture_path(req, path, new_path, cb != NULL);
  if (err) {
    return uv_translate_sys_error(err);
  }

  req->fs.info.file_flags = flags;
  POST;
}


int uv_fs_readlink(uv_loop_t* loop, uv_fs_t* req, const char* path,
    uv_fs_cb cb) {
  int err;

  INIT(UV_FS_READLINK);
  err = fs__capture_path(req, path, NULL, cb != NULL);
  if (err) {
    return uv_translate_sys_error(err);
  }

  POST;
}


int uv_fs_realpath(uv_loop_t* loop, uv_fs_t* req, const char* path,
    uv_fs_cb cb) {
  int err;

  INIT(UV_FS_REALPATH);

  if (!path) {
    return UV_EINVAL;
  }

  err = fs__capture_path(req, path, NULL, cb != NULL);
  if (err) {
    return uv_translate_sys_error(err);
  }

  POST;
}


int uv_fs_chown(uv_loop_t* loop, uv_fs_t* req, const char* path, uv_uid_t uid,
    uv_gid_t gid, uv_fs_cb cb) {
  int err;

  INIT(UV_FS_CHOWN);
  err = fs__capture_path(req, path, NULL, cb != NULL);
  if (err) {
    return uv_translate_sys_error(err);
  }

  POST;
}


int uv_fs_fchown(uv_loop_t* loop, uv_fs_t* req, uv_os_fd_t hFile, uv_uid_t uid,
    uv_gid_t gid, uv_fs_cb cb) {
  INIT(UV_FS_FCHOWN);
  POST;
}


int uv_fs_stat(uv_loop_t* loop, uv_fs_t* req, const char* path, uv_fs_cb cb) {
  int err;

  INIT(UV_FS_STAT);
  err = fs__capture_path(req, path, NULL, cb != NULL);
  if (err) {
    return uv_translate_sys_error(err);
  }

  POST;
}


int uv_fs_lstat(uv_loop_t* loop, uv_fs_t* req, const char* path, uv_fs_cb cb) {
  int err;

  INIT(UV_FS_LSTAT);
  err = fs__capture_path(req, path, NULL, cb != NULL);
  if (err) {
    return uv_translate_sys_error(err);
  }

  POST;
}


<<<<<<< HEAD
int uv_fs_fstat(uv_loop_t* loop, uv_fs_t* req, uv_os_fd_t handle, uv_fs_cb cb) {
  uv_fs_req_init(loop, req, UV_FS_FSTAT, cb);
  req->file.hFile = handle;

  if (cb) {
    QUEUE_FS_TP_JOB(loop, req);
    return 0;
  } else {
    fs__fstat(req);
    return req->result;
  }
=======
int uv_fs_fstat(uv_loop_t* loop, uv_fs_t* req, uv_file fd, uv_fs_cb cb) {
  INIT(UV_FS_FSTAT);
  req->file.fd = fd;
  POST;
>>>>>>> c5afc37e
}


int uv_fs_rename(uv_loop_t* loop, uv_fs_t* req, const char* path,
    const char* new_path, uv_fs_cb cb) {
  int err;

  INIT(UV_FS_RENAME);
  err = fs__capture_path(req, path, new_path, cb != NULL);
  if (err) {
    return uv_translate_sys_error(err);
  }

  POST;
}


<<<<<<< HEAD
int uv_fs_fsync(uv_loop_t* loop, uv_fs_t* req, uv_os_fd_t handle, uv_fs_cb cb) {
  uv_fs_req_init(loop, req, UV_FS_FSYNC, cb);
  req->file.hFile = handle;

  if (cb) {
    QUEUE_FS_TP_JOB(loop, req);
    return 0;
  } else {
    fs__fsync(req);
    return req->result;
  }
}


int uv_fs_fdatasync(uv_loop_t* loop, uv_fs_t* req, uv_os_fd_t handle, uv_fs_cb cb) {
  uv_fs_req_init(loop, req, UV_FS_FDATASYNC, cb);
  req->file.hFile = handle;

  if (cb) {
    QUEUE_FS_TP_JOB(loop, req);
    return 0;
  } else {
    fs__fdatasync(req);
    return req->result;
  }
=======
int uv_fs_fsync(uv_loop_t* loop, uv_fs_t* req, uv_file fd, uv_fs_cb cb) {
  INIT(UV_FS_FSYNC);
  req->file.fd = fd;
  POST;
}


int uv_fs_fdatasync(uv_loop_t* loop, uv_fs_t* req, uv_file fd, uv_fs_cb cb) {
  INIT(UV_FS_FDATASYNC);
  req->file.fd = fd;
  POST;
>>>>>>> c5afc37e
}


int uv_fs_ftruncate(uv_loop_t* loop, uv_fs_t* req, uv_os_fd_t handle,
    int64_t offset, uv_fs_cb cb) {
<<<<<<< HEAD
  uv_fs_req_init(loop, req, UV_FS_FTRUNCATE, cb);

  req->file.hFile = handle;
=======
  INIT(UV_FS_FTRUNCATE);
  req->file.fd = fd;
>>>>>>> c5afc37e
  req->fs.info.offset = offset;
  POST;
}


int uv_fs_copyfile(uv_loop_t* loop,
                   uv_fs_t* req,
                   const char* path,
                   const char* new_path,
                   int flags,
                   uv_fs_cb cb) {
  int err;

  INIT(UV_FS_COPYFILE);

  if (flags & ~UV_FS_COPYFILE_EXCL)
    return UV_EINVAL;

  err = fs__capture_path(req, path, new_path, cb != NULL);

  if (err)
    return uv_translate_sys_error(err);

  req->fs.info.file_flags = flags;
  POST;
}


<<<<<<< HEAD
int uv_fs_sendfile(uv_loop_t* loop, uv_fs_t* req, uv_os_fd_t fd_out,
    uv_os_fd_t fd_in, int64_t in_offset, size_t length, uv_fs_cb cb) {
  uv_fs_req_init(loop, req, UV_FS_SENDFILE, cb);

  req->file.hFile = fd_in;
  req->fs.info.hFile_out = fd_out;
=======
int uv_fs_sendfile(uv_loop_t* loop, uv_fs_t* req, uv_file fd_out,
    uv_file fd_in, int64_t in_offset, size_t length, uv_fs_cb cb) {
  INIT(UV_FS_SENDFILE);
  req->file.fd = fd_in;
  req->fs.info.fd_out = fd_out;
>>>>>>> c5afc37e
  req->fs.info.offset = in_offset;
  req->fs.info.bufsml[0].len = length;
  POST;
}


int uv_fs_access(uv_loop_t* loop,
                 uv_fs_t* req,
                 const char* path,
                 int flags,
                 uv_fs_cb cb) {
  int err;

  INIT(UV_FS_ACCESS);
  err = fs__capture_path(req, path, NULL, cb != NULL);
  if (err)
    return uv_translate_sys_error(err);

  req->fs.info.mode = flags;
  POST;
}


int uv_fs_chmod(uv_loop_t* loop, uv_fs_t* req, const char* path, int mode,
    uv_fs_cb cb) {
  int err;

  INIT(UV_FS_CHMOD);
  err = fs__capture_path(req, path, NULL, cb != NULL);
  if (err) {
    return uv_translate_sys_error(err);
  }

  req->fs.info.mode = mode;
  POST;
}


int uv_fs_fchmod(uv_loop_t* loop, uv_fs_t* req, uv_os_fd_t handle, int mode,
    uv_fs_cb cb) {
<<<<<<< HEAD
  uv_fs_req_init(loop, req, UV_FS_FCHMOD, cb);

  req->file.hFile = handle;
=======
  INIT(UV_FS_FCHMOD);
  req->file.fd = fd;
>>>>>>> c5afc37e
  req->fs.info.mode = mode;
  POST;
}


int uv_fs_utime(uv_loop_t* loop, uv_fs_t* req, const char* path, double atime,
    double mtime, uv_fs_cb cb) {
  int err;

  INIT(UV_FS_UTIME);
  err = fs__capture_path(req, path, NULL, cb != NULL);
  if (err) {
    return uv_translate_sys_error(err);
  }

  req->fs.time.atime = atime;
  req->fs.time.mtime = mtime;
  POST;
}


int uv_fs_futime(uv_loop_t* loop, uv_fs_t* req, uv_os_fd_t handle, double atime,
    double mtime, uv_fs_cb cb) {
<<<<<<< HEAD
  uv_fs_req_init(loop, req, UV_FS_FUTIME, cb);

  req->file.hFile = handle;
=======
  INIT(UV_FS_FUTIME);
  req->file.fd = fd;
>>>>>>> c5afc37e
  req->fs.time.atime = atime;
  req->fs.time.mtime = mtime;
  POST;
}<|MERGE_RESOLUTION|>--- conflicted
+++ resolved
@@ -59,6 +59,22 @@
     } else {                                                                  \
       uv__fs_work(&req->work_req);                                            \
       return req->result;                                                     \
+    }                                                                         \
+  }                                                                           \
+  while (0)
+
+#define POST0                                                                 \
+  do {                                                                        \
+    if (cb != NULL) {                                                         \
+      uv__req_register(loop, req);                                            \
+      uv__work_submit(loop, &req->work_req, uv__fs_work, uv__fs_done);        \
+      return 0;                                                               \
+    }                                                                         \
+    else {                                                                    \
+      uv__fs_work(&req->work_req);                                            \
+      if (req->result < 0)                                                    \
+        return req->result;                                                   \
+      return 0;                                                               \
     }                                                                         \
   }                                                                           \
   while (0)
@@ -1727,21 +1743,6 @@
 
   if (req->fs.info.file_flags & UV_FS_SYMLINK_JUNCTION) {
     fs__create_junction(req, pathw, new_pathw);
-<<<<<<< HEAD
-  } else {
-    result = CreateSymbolicLinkW(new_pathw,
-                                 pathw,
-                                 flags & UV_FS_SYMLINK_DIR ? SYMBOLIC_LINK_FLAG_DIRECTORY : 0) ? 0 : -1;
-    if (result == -1) {
-      SET_REQ_WIN32_ERROR(req, GetLastError());
-    } else {
-      SET_REQ_RESULT(req, result);
-    }
-=======
-    return;
-  }
-  if (!pCreateSymbolicLinkW) {
-    SET_REQ_UV_ERROR(req, UV_ENOSYS, ERROR_NOT_SUPPORTED);
     return;
   }
 
@@ -1750,7 +1751,7 @@
   else
     flags = uv__file_symlink_usermode_flag;
 
-  if (pCreateSymbolicLinkW(new_pathw, pathw, flags)) {
+  if (CreateSymbolicLinkW(new_pathw, pathw, flags)) {
     SET_REQ_RESULT(req, 0);
     return;
   }
@@ -1768,7 +1769,6 @@
     fs__symlink(req);
   } else {
     SET_REQ_WIN32_ERROR(req, err);
->>>>>>> c5afc37e
   }
 }
 
@@ -1989,40 +1989,14 @@
 
   req->fs.info.file_flags = flags;
   req->fs.info.mode = mode;
-<<<<<<< HEAD
-
-  if (cb) {
-    QUEUE_FS_TP_JOB(loop, req);
-  } else {
-    fs__open(req);
-    if (req->result < 0)
-      return req->result;
-  }
-  return 0;
+  POST0;
 }
 
 
 int uv_fs_close(uv_loop_t* loop, uv_fs_t* req, uv_os_fd_t handle, uv_fs_cb cb) {
-  uv_fs_req_init(loop, req, UV_FS_CLOSE, cb);
+  INIT(UV_FS_CLOSE);
   req->file.hFile = handle;
-
-  if (cb) {
-    QUEUE_FS_TP_JOB(loop, req);
-    return 0;
-  } else {
-    fs__close(req);
-    return req->result;
-  }
-=======
-  POST;
-}
-
-
-int uv_fs_close(uv_loop_t* loop, uv_fs_t* req, uv_file fd, uv_fs_cb cb) {
-  INIT(UV_FS_CLOSE);
-  req->file.fd = fd;
-  POST;
->>>>>>> c5afc37e
+  POST;
 }
 
 
@@ -2038,13 +2012,7 @@
   if (bufs == NULL || nbufs == 0)
     return UV_EINVAL;
 
-<<<<<<< HEAD
-  uv_fs_req_init(loop, req, UV_FS_READ, cb);
-
   req->file.hFile = handle;
-=======
-  req->file.fd = fd;
->>>>>>> c5afc37e
 
   req->fs.info.nbufs = nbufs;
   req->fs.info.bufs = req->fs.info.bufsml;
@@ -2073,13 +2041,7 @@
   if (bufs == NULL || nbufs == 0)
     return UV_EINVAL;
 
-<<<<<<< HEAD
-  uv_fs_req_init(loop, req, UV_FS_WRITE, cb);
-
   req->file.hFile = handle;
-=======
-  req->file.fd = fd;
->>>>>>> c5afc37e
 
   req->fs.info.nbufs = nbufs;
   req->fs.info.bufs = req->fs.info.bufsml;
@@ -2275,24 +2237,10 @@
 }
 
 
-<<<<<<< HEAD
 int uv_fs_fstat(uv_loop_t* loop, uv_fs_t* req, uv_os_fd_t handle, uv_fs_cb cb) {
-  uv_fs_req_init(loop, req, UV_FS_FSTAT, cb);
+  INIT(UV_FS_FSTAT);
   req->file.hFile = handle;
-
-  if (cb) {
-    QUEUE_FS_TP_JOB(loop, req);
-    return 0;
-  } else {
-    fs__fstat(req);
-    return req->result;
-  }
-=======
-int uv_fs_fstat(uv_loop_t* loop, uv_fs_t* req, uv_file fd, uv_fs_cb cb) {
-  INIT(UV_FS_FSTAT);
-  req->file.fd = fd;
-  POST;
->>>>>>> c5afc37e
+  POST;
 }
 
 
@@ -2310,58 +2258,24 @@
 }
 
 
-<<<<<<< HEAD
 int uv_fs_fsync(uv_loop_t* loop, uv_fs_t* req, uv_os_fd_t handle, uv_fs_cb cb) {
-  uv_fs_req_init(loop, req, UV_FS_FSYNC, cb);
+  INIT(UV_FS_FSYNC);
   req->file.hFile = handle;
-
-  if (cb) {
-    QUEUE_FS_TP_JOB(loop, req);
-    return 0;
-  } else {
-    fs__fsync(req);
-    return req->result;
-  }
+  POST;
 }
 
 
 int uv_fs_fdatasync(uv_loop_t* loop, uv_fs_t* req, uv_os_fd_t handle, uv_fs_cb cb) {
-  uv_fs_req_init(loop, req, UV_FS_FDATASYNC, cb);
+  INIT(UV_FS_FDATASYNC);
   req->file.hFile = handle;
-
-  if (cb) {
-    QUEUE_FS_TP_JOB(loop, req);
-    return 0;
-  } else {
-    fs__fdatasync(req);
-    return req->result;
-  }
-=======
-int uv_fs_fsync(uv_loop_t* loop, uv_fs_t* req, uv_file fd, uv_fs_cb cb) {
-  INIT(UV_FS_FSYNC);
-  req->file.fd = fd;
-  POST;
-}
-
-
-int uv_fs_fdatasync(uv_loop_t* loop, uv_fs_t* req, uv_file fd, uv_fs_cb cb) {
-  INIT(UV_FS_FDATASYNC);
-  req->file.fd = fd;
-  POST;
->>>>>>> c5afc37e
+  POST;
 }
 
 
 int uv_fs_ftruncate(uv_loop_t* loop, uv_fs_t* req, uv_os_fd_t handle,
     int64_t offset, uv_fs_cb cb) {
-<<<<<<< HEAD
-  uv_fs_req_init(loop, req, UV_FS_FTRUNCATE, cb);
-
+  INIT(UV_FS_FTRUNCATE);
   req->file.hFile = handle;
-=======
-  INIT(UV_FS_FTRUNCATE);
-  req->file.fd = fd;
->>>>>>> c5afc37e
   req->fs.info.offset = offset;
   POST;
 }
@@ -2390,20 +2304,11 @@
 }
 
 
-<<<<<<< HEAD
 int uv_fs_sendfile(uv_loop_t* loop, uv_fs_t* req, uv_os_fd_t fd_out,
     uv_os_fd_t fd_in, int64_t in_offset, size_t length, uv_fs_cb cb) {
-  uv_fs_req_init(loop, req, UV_FS_SENDFILE, cb);
-
+  INIT(UV_FS_SENDFILE);
   req->file.hFile = fd_in;
   req->fs.info.hFile_out = fd_out;
-=======
-int uv_fs_sendfile(uv_loop_t* loop, uv_fs_t* req, uv_file fd_out,
-    uv_file fd_in, int64_t in_offset, size_t length, uv_fs_cb cb) {
-  INIT(UV_FS_SENDFILE);
-  req->file.fd = fd_in;
-  req->fs.info.fd_out = fd_out;
->>>>>>> c5afc37e
   req->fs.info.offset = in_offset;
   req->fs.info.bufsml[0].len = length;
   POST;
@@ -2443,15 +2348,9 @@
 
 
 int uv_fs_fchmod(uv_loop_t* loop, uv_fs_t* req, uv_os_fd_t handle, int mode,
-    uv_fs_cb cb) {
-<<<<<<< HEAD
-  uv_fs_req_init(loop, req, UV_FS_FCHMOD, cb);
-
+                 uv_fs_cb cb) {
+  INIT(UV_FS_FCHMOD);
   req->file.hFile = handle;
-=======
-  INIT(UV_FS_FCHMOD);
-  req->file.fd = fd;
->>>>>>> c5afc37e
   req->fs.info.mode = mode;
   POST;
 }
@@ -2474,15 +2373,9 @@
 
 
 int uv_fs_futime(uv_loop_t* loop, uv_fs_t* req, uv_os_fd_t handle, double atime,
-    double mtime, uv_fs_cb cb) {
-<<<<<<< HEAD
-  uv_fs_req_init(loop, req, UV_FS_FUTIME, cb);
-
+                 double mtime, uv_fs_cb cb) {
+  INIT(UV_FS_FUTIME);
   req->file.hFile = handle;
-=======
-  INIT(UV_FS_FUTIME);
-  req->file.fd = fd;
->>>>>>> c5afc37e
   req->fs.time.atime = atime;
   req->fs.time.mtime = mtime;
   POST;
