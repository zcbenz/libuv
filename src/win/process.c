--- conflicted
+++ resolved
@@ -1116,7 +1116,6 @@
     goto done;
   }
 
-<<<<<<< HEAD
   if (options->cpumask != NULL) {
     /* The child is currently suspended.  Set its process affinity
        or terminate it if we can't.  */
@@ -1161,11 +1160,7 @@
     }
   }
 
-  /* Spawn succeeded */
-  /* Beyond this point, failure is reported asynchronously. */
-=======
   /* Spawn succeeded. Beyond this point, failure is reported asynchronously. */
->>>>>>> 7ebb2622
 
   process->process_handle = info.hProcess;
   process->pid = info.dwProcessId;
