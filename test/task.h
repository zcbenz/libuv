--- conflicted
+++ resolved
@@ -34,18 +34,6 @@
 # include <sys/resource.h>  /* setrlimit() */
 #endif
 
-<<<<<<< HEAD
-=======
-#ifdef __clang__
-# pragma clang diagnostic ignored "-Wvariadic-macros"
-# pragma clang diagnostic ignored "-Wc99-extensions"
-#endif
-
-#ifdef __GNUC__
-# pragma GCC diagnostic ignored "-Wvariadic-macros"
-#endif
-
->>>>>>> f868c9ab
 #define TEST_PORT 9123
 #define TEST_PORT_2 9124
 
