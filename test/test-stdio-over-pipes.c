/* Copyright Joyent, Inc. and other Node contributors. All rights reserved.
 *
 * Permission is hereby granted, free of charge, to any person obtaining a copy
 * of this software and associated documentation files (the "Software"), to
 * deal in the Software without restriction, including without limitation the
 * rights to use, copy, modify, merge, publish, distribute, sublicense, and/or
 * sell copies of the Software, and to permit persons to whom the Software is
 * furnished to do so, subject to the following conditions:
 *
 * The above copyright notice and this permission notice shall be included in
 * all copies or substantial portions of the Software.
 *
 * THE SOFTWARE IS PROVIDED "AS IS", WITHOUT WARRANTY OF ANY KIND, EXPRESS OR
 * IMPLIED, INCLUDING BUT NOT LIMITED TO THE WARRANTIES OF MERCHANTABILITY,
 * FITNESS FOR A PARTICULAR PURPOSE AND NONINFRINGEMENT. IN NO EVENT SHALL THE
 * AUTHORS OR COPYRIGHT HOLDERS BE LIABLE FOR ANY CLAIM, DAMAGES OR OTHER
 * LIABILITY, WHETHER IN AN ACTION OF CONTRACT, TORT OR OTHERWISE, ARISING
 * FROM, OUT OF OR IN CONNECTION WITH THE SOFTWARE OR THE USE OR OTHER DEALINGS
 * IN THE SOFTWARE.
 */

#include "uv.h"
#include "task.h"

#include <stdlib.h>
#include <string.h>


static char exepath[1024];
static size_t exepath_size = 1024;
static char* args[3];
static uv_process_options_t options;
static int close_cb_called;
static int exit_cb_called;
static int on_read_cb_called;
static int after_write_cb_called;
static uv_pipe_t in;
static uv_pipe_t out;
static uv_loop_t* loop;
#define OUTPUT_SIZE 1024
static char output[OUTPUT_SIZE];
static int output_used;


static void close_cb(uv_handle_t* handle) {
  close_cb_called++;
}


static void exit_cb(uv_process_t* process,
                    int64_t exit_status,
                    int term_signal) {
  printf("exit_cb\n");
  exit_cb_called++;
  ASSERT(exit_status == 0);
  ASSERT(term_signal == 0);
  uv_close((uv_handle_t*)process, close_cb);
  uv_close((uv_handle_t*)&in, close_cb);
  uv_close((uv_handle_t*)&out, close_cb);
}


static void init_process_options(char* test, uv_exit_cb exit_cb) {
  int r = uv_exepath(exepath, &exepath_size);
  ASSERT(r == 0);
  exepath[exepath_size] = '\0';
  args[0] = exepath;
  args[1] = test;
  args[2] = NULL;
  options.file = exepath;
  options.args = args;
  options.exit_cb = exit_cb;
}


static void on_alloc(uv_handle_t* handle,
                     size_t suggested_size,
                     uv_buf_t* buf) {
  buf->base = output + output_used;
  buf->len = OUTPUT_SIZE - output_used;
}


static void after_write(uv_write_t* req, int status) {
  if (status) {
    fprintf(stderr, "uv_write error: %s\n", uv_strerror(status));
    ASSERT(0);
  }

  /* Free the read/write buffer and the request */
  free(req);

  after_write_cb_called++;
}


static void on_read(uv_stream_t* pipe, ssize_t nread, const uv_buf_t* rdbuf) {
  uv_write_t* req;
  uv_buf_t wrbuf;
  int r;

  ASSERT(nread > 0 || nread == UV_EOF);

  if (nread > 0) {
    output_used += nread;
    if (output_used % 12 == 0) {
      ASSERT(memcmp("hello world\n", output, 12) == 0);
      wrbuf = uv_buf_init(output, 12);
      req = malloc(sizeof(*req));
      r = uv_write(req, (uv_stream_t*) &in, &wrbuf, 1, after_write);
      ASSERT(r == 0);
    }
  }

  on_read_cb_called++;
}


static void test_stdio_over_pipes(int overlapped) {
  int r;
  uv_process_t process;
  uv_stdio_container_t stdio[3];

  loop = uv_default_loop();

  init_process_options("stdio_over_pipes_helper", exit_cb);

  uv_pipe_init(loop, &out, 0);
  uv_pipe_init(loop, &in, 0);

  options.stdio = stdio;
  options.stdio[0].flags = UV_CREATE_PIPE | UV_READABLE_PIPE |
      (overlapped ?  UV_OVERLAPPED_PIPE : 0);
  options.stdio[0].data.stream = (uv_stream_t*) &in;
  options.stdio[1].flags = UV_CREATE_PIPE | UV_WRITABLE_PIPE |
      (overlapped ? UV_OVERLAPPED_PIPE : 0);
  options.stdio[1].data.stream = (uv_stream_t*) &out;
  options.stdio[2].flags = UV_INHERIT_FD;
  options.stdio[2].data.fd = 2;
  options.stdio_count = 3;

  r = uv_spawn(loop, &process, &options);
  ASSERT(r == 0);

  r = uv_read_start((uv_stream_t*) &out, on_alloc, on_read);
  ASSERT(r == 0);

  r = uv_run(uv_default_loop(), UV_RUN_DEFAULT);
  ASSERT(r == 0);

  ASSERT(on_read_cb_called > 1);
  ASSERT(after_write_cb_called == 2);
  ASSERT(exit_cb_called == 1);
  ASSERT(close_cb_called == 3);
  ASSERT(memcmp("hello world\nhello world\n", output, 24) == 0);
  ASSERT(output_used == 24);

  MAKE_VALGRIND_HAPPY();
}

TEST_IMPL(stdio_over_pipes) {
  test_stdio_over_pipes(0);
  return 0;
}

TEST_IMPL(stdio_emulate_iocp) {
  test_stdio_over_pipes(1);
  return 0;
}


/* Everything here runs in a child process. */

static int on_pipe_read_called;
static int after_write_called;
static uv_pipe_t stdin_pipe1;
static uv_pipe_t stdout_pipe1;
static uv_pipe_t stdin_pipe2;
static uv_pipe_t stdout_pipe2;

static void on_pipe_read(uv_stream_t* pipe, ssize_t nread, const uv_buf_t* buf) {
  ASSERT(nread > 0);
  ASSERT(memcmp("hello world\n", buf->base, nread) == 0);
  on_pipe_read_called++;

  free(buf->base);

  uv_read_stop(pipe);
}


static void after_pipe_write(uv_write_t* req, int status) {
  ASSERT(status == 0);
  after_write_called++;
}


static void on_read_alloc(uv_handle_t* handle,
                          size_t suggested_size,
                          uv_buf_t* buf) {
  buf->base = malloc(suggested_size);
  buf->len = suggested_size;
}


int stdio_over_pipes_helper(void) {
  /* Write several buffers to test that the write order is preserved. */
  char* buffers[] = {
    "he",
    "ll",
    "o ",
    "wo",
    "rl",
    "d",
    "\n"
  };

  uv_write_t write_req[ARRAY_SIZE(buffers)];
  uv_buf_t buf[ARRAY_SIZE(buffers)];
  unsigned int i;
  int j;
  int r;
  uv_loop_t* loop = uv_default_loop();

  ASSERT(UV_NAMED_PIPE == uv_guess_handle(UV_STDIN_FD));
  ASSERT(UV_NAMED_PIPE == uv_guess_handle(UV_STDOUT_FD));

  r = uv_pipe_init(loop, &stdin_pipe1, 0);
  ASSERT(r == 0);
  r = uv_pipe_init(loop, &stdout_pipe1, 0);
  ASSERT(r == 0);
  r = uv_pipe_init(loop, &stdin_pipe2, 0);
  ASSERT(r == 0);
  r = uv_pipe_init(loop, &stdout_pipe2, 0);
  ASSERT(r == 0);

<<<<<<< HEAD
  r = uv_pipe_open(&stdin_pipe, UV_STDIN_FD);
  ASSERT(r == 0);
  r = uv_pipe_open(&stdout_pipe, UV_STDOUT_FD);
  ASSERT(r == 0);
=======
  uv_pipe_open(&stdin_pipe1, 0);
  uv_pipe_open(&stdout_pipe1, 1);
  uv_pipe_open(&stdin_pipe2, 0);
  uv_pipe_open(&stdout_pipe2, 1);
>>>>>>> e8b989ea

  for (j = 0; j < 2; j++) {
    /* Unref both stdio handles to make sure that all writes complete. */
    uv_unref((uv_handle_t*) &stdin_pipe1);
    uv_unref((uv_handle_t*) &stdout_pipe1);
    uv_unref((uv_handle_t*) &stdin_pipe2);
    uv_unref((uv_handle_t*) &stdout_pipe2);

    for (i = 0; i < ARRAY_SIZE(buffers); i++) {
      buf[i] = uv_buf_init((char*) buffers[i], strlen(buffers[i]));
    }

    for (i = 0; i < ARRAY_SIZE(buffers); i++) {
      r = uv_write(&write_req[i],
                   (uv_stream_t*) (j == 0 ? &stdout_pipe1 : &stdout_pipe2),
                   &buf[i],
                   1,
                   after_pipe_write);
      ASSERT(r == 0);
    }

    notify_parent_process();
    uv_run(loop, UV_RUN_DEFAULT);

    ASSERT(after_write_called == 7 * (j + 1));
    ASSERT(on_pipe_read_called == j);
    ASSERT(close_cb_called == 0);

    uv_ref((uv_handle_t*) &stdout_pipe1);
    uv_ref((uv_handle_t*) &stdin_pipe1);
    uv_ref((uv_handle_t*) &stdout_pipe2);
    uv_ref((uv_handle_t*) &stdin_pipe2);

    r = uv_read_start((uv_stream_t*) (j == 0 ? &stdin_pipe1 : &stdin_pipe2),
                      on_read_alloc,
                      on_pipe_read);
    ASSERT(r == 0);

    uv_run(loop, UV_RUN_DEFAULT);

    ASSERT(after_write_called == 7 * (j + 1));
    ASSERT(on_pipe_read_called == j + 1);
    ASSERT(close_cb_called == 0);
  }

  uv_close((uv_handle_t*)&stdin_pipe1, close_cb);
  uv_close((uv_handle_t*)&stdout_pipe1, close_cb);
  uv_close((uv_handle_t*)&stdin_pipe2, close_cb);
  uv_close((uv_handle_t*)&stdout_pipe2, close_cb);

  uv_run(loop, UV_RUN_DEFAULT);

  ASSERT(after_write_called == 14);
  ASSERT(on_pipe_read_called == 2);
  ASSERT(close_cb_called == 4);

  MAKE_VALGRIND_HAPPY();
  return 0;
}<|MERGE_RESOLUTION|>--- conflicted
+++ resolved
@@ -136,7 +136,7 @@
       (overlapped ? UV_OVERLAPPED_PIPE : 0);
   options.stdio[1].data.stream = (uv_stream_t*) &out;
   options.stdio[2].flags = UV_INHERIT_FD;
-  options.stdio[2].data.fd = 2;
+  options.stdio[2].data.file = uv_get_osfhandle(2);
   options.stdio_count = 3;
 
   r = uv_spawn(loop, &process, &options);
@@ -234,17 +234,14 @@
   r = uv_pipe_init(loop, &stdout_pipe2, 0);
   ASSERT(r == 0);
 
-<<<<<<< HEAD
-  r = uv_pipe_open(&stdin_pipe, UV_STDIN_FD);
-  ASSERT(r == 0);
-  r = uv_pipe_open(&stdout_pipe, UV_STDOUT_FD);
-  ASSERT(r == 0);
-=======
-  uv_pipe_open(&stdin_pipe1, 0);
-  uv_pipe_open(&stdout_pipe1, 1);
-  uv_pipe_open(&stdin_pipe2, 0);
-  uv_pipe_open(&stdout_pipe2, 1);
->>>>>>> e8b989ea
+  r = uv_pipe_open(&stdin_pipe1, UV_STDIN_FD);
+  ASSERT(r == 0);
+  r = uv_pipe_open(&stdout_pipe1, UV_STDOUT_FD);
+  ASSERT(r == 0);
+  r = uv_pipe_open(&stdin_pipe2, UV_STDIN_FD);
+  ASSERT(r == 0);
+  r = uv_pipe_open(&stdout_pipe2, UV_STDOUT_FD);
+  ASSERT(r == 0);
 
   for (j = 0; j < 2; j++) {
     /* Unref both stdio handles to make sure that all writes complete. */
